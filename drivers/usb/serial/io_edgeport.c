/*
 * Edgeport USB Serial Converter driver
 *
 * Copyright (C) 2000 Inside Out Networks, All rights reserved.
 * Copyright (C) 2001-2002 Greg Kroah-Hartman <greg@kroah.com>
 *
 *	This program is free software; you can redistribute it and/or modify
 *	it under the terms of the GNU General Public License as published by
 *	the Free Software Foundation; either version 2 of the License, or
 *	(at your option) any later version.
 *
 * Supports the following devices:
 *	Edgeport/4
 *	Edgeport/4t
 *	Edgeport/2
 *	Edgeport/4i
 *	Edgeport/2i
 *	Edgeport/421
 *	Edgeport/21
 *	Rapidport/4
 *	Edgeport/8
 *	Edgeport/2D8
 *	Edgeport/4D8
 *	Edgeport/8i
 *
 * For questions or problems with this driver, contact Inside Out
 * Networks technical support, or Peter Berger <pberger@brimson.com>,
 * or Al Borchers <alborchers@steinerpoint.com>.
 *
 */

#include <linux/kernel.h>
#include <linux/jiffies.h>
#include <linux/errno.h>
#include <linux/init.h>
#include <linux/slab.h>
#include <linux/tty.h>
#include <linux/tty_driver.h>
#include <linux/tty_flip.h>
#include <linux/module.h>
#include <linux/spinlock.h>
#include <linux/serial.h>
#include <linux/ioctl.h>
#include <linux/wait.h>
#include <linux/firmware.h>
#include <linux/ihex.h>
#include <linux/uaccess.h>
#include <linux/usb.h>
#include <linux/usb/serial.h>
#include "io_edgeport.h"
#include "io_ionsp.h"		/* info for the iosp messages */
#include "io_16654.h"		/* 16654 UART defines */

/*
 * Version Information
 */
#define DRIVER_VERSION "v2.7"
#define DRIVER_AUTHOR "Greg Kroah-Hartman <greg@kroah.com> and David Iacovelli"
#define DRIVER_DESC "Edgeport USB Serial Driver"

#define MAX_NAME_LEN		64

#define CHASE_TIMEOUT		(5*HZ)		/* 5 seconds */
#define OPEN_TIMEOUT		(5*HZ)		/* 5 seconds */
#define COMMAND_TIMEOUT		(5*HZ)		/* 5 seconds */

/* receive port state */
enum RXSTATE {
	EXPECT_HDR1 = 0,    /* Expect header byte 1 */
	EXPECT_HDR2 = 1,    /* Expect header byte 2 */
	EXPECT_DATA = 2,    /* Expect 'RxBytesRemaining' data */
	EXPECT_HDR3 = 3,    /* Expect header byte 3 (for status hdrs only) */
};


/* Transmit Fifo
 * This Transmit queue is an extension of the edgeport Rx buffer.
 * The maximum amount of data buffered in both the edgeport
 * Rx buffer (maxTxCredits) and this buffer will never exceed maxTxCredits.
 */
struct TxFifo {
	unsigned int	head;	/* index to head pointer (write) */
	unsigned int	tail;	/* index to tail pointer (read)  */
	unsigned int	count;	/* Bytes in queue */
	unsigned int	size;	/* Max size of queue (equal to Max number of TxCredits) */
	unsigned char	*fifo;	/* allocated Buffer */
};

/* This structure holds all of the local port information */
struct edgeport_port {
	__u16			txCredits;		/* our current credits for this port */
	__u16			maxTxCredits;		/* the max size of the port */

	struct TxFifo		txfifo;			/* transmit fifo -- size will be maxTxCredits */
	struct urb		*write_urb;		/* write URB for this port */
	bool			write_in_progress;	/* 'true' while a write URB is outstanding */
	spinlock_t		ep_lock;

	__u8			shadowLCR;		/* last LCR value received */
	__u8			shadowMCR;		/* last MCR value received */
	__u8			shadowMSR;		/* last MSR value received */
	__u8			shadowLSR;		/* last LSR value received */
	__u8			shadowXonChar;		/* last value set as XON char in Edgeport */
	__u8			shadowXoffChar;		/* last value set as XOFF char in Edgeport */
	__u8			validDataMask;
	__u32			baudRate;

	bool			open;
	bool			openPending;
	bool			commandPending;
	bool			closePending;
	bool			chaseResponsePending;

	wait_queue_head_t	wait_chase;		/* for handling sleeping while waiting for chase to finish */
	wait_queue_head_t	wait_open;		/* for handling sleeping while waiting for open to finish */
	wait_queue_head_t	wait_command;		/* for handling sleeping while waiting for command to finish */
	wait_queue_head_t	delta_msr_wait;		/* for handling sleeping while waiting for msr change to happen */

	struct async_icount	icount;
	struct usb_serial_port	*port;			/* loop back to the owner of this object */
};


/* This structure holds all of the individual device information */
struct edgeport_serial {
	char			name[MAX_NAME_LEN+2];		/* string name of this device */

	struct edge_manuf_descriptor	manuf_descriptor;	/* the manufacturer descriptor */
	struct edge_boot_descriptor	boot_descriptor;	/* the boot firmware descriptor */
	struct edgeport_product_info	product_info;		/* Product Info */
	struct edge_compatibility_descriptor epic_descriptor;	/* Edgeport compatible descriptor */
	int			is_epic;			/* flag if EPiC device or not */

	__u8			interrupt_in_endpoint;		/* the interrupt endpoint handle */
	unsigned char		*interrupt_in_buffer;		/* the buffer we use for the interrupt endpoint */
	struct urb		*interrupt_read_urb;		/* our interrupt urb */

	__u8			bulk_in_endpoint;		/* the bulk in endpoint handle */
	unsigned char		*bulk_in_buffer;		/* the buffer we use for the bulk in endpoint */
	struct urb		*read_urb;			/* our bulk read urb */
	bool			read_in_progress;
	spinlock_t		es_lock;

	__u8			bulk_out_endpoint;		/* the bulk out endpoint handle */

	__s16			rxBytesAvail;			/* the number of bytes that we need to read from this device */

	enum RXSTATE		rxState;			/* the current state of the bulk receive processor */
	__u8			rxHeader1;			/* receive header byte 1 */
	__u8			rxHeader2;			/* receive header byte 2 */
	__u8			rxHeader3;			/* receive header byte 3 */
	__u8			rxPort;				/* the port that we are currently receiving data for */
	__u8			rxStatusCode;			/* the receive status code */
	__u8			rxStatusParam;			/* the receive status paramater */
	__s16			rxBytesRemaining;		/* the number of port bytes left to read */
	struct usb_serial	*serial;			/* loop back to the owner of this object */
};

/* baud rate information */
struct divisor_table_entry {
	__u32   BaudRate;
	__u16  Divisor;
};

/*
 * Define table of divisors for Rev A EdgePort/4 hardware
 * These assume a 3.6864MHz crystal, the standard /16, and
 * MCR.7 = 0.
 */

static const struct divisor_table_entry divisor_table[] = {
	{   50,		4608},
	{   75,		3072},
	{   110,	2095},	/* 2094.545455 => 230450   => .0217 % over */
	{   134,	1713},	/* 1713.011152 => 230398.5 => .00065% under */
	{   150,	1536},
	{   300,	768},
	{   600,	384},
	{   1200,	192},
	{   1800,	128},
	{   2400,	96},
	{   4800,	48},
	{   7200,	32},
	{   9600,	24},
	{   14400,	16},
	{   19200,	12},
	{   38400,	6},
	{   57600,	4},
	{   115200,	2},
	{   230400,	1},
};

/* Number of outstanding Command Write Urbs */
static atomic_t CmdUrbs = ATOMIC_INIT(0);


/* local function prototypes */

/* function prototypes for all URB callbacks */
static void edge_interrupt_callback(struct urb *urb);
static void edge_bulk_in_callback(struct urb *urb);
static void edge_bulk_out_data_callback(struct urb *urb);
static void edge_bulk_out_cmd_callback(struct urb *urb);

/* function prototypes for the usbserial callbacks */
static int edge_open(struct tty_struct *tty, struct usb_serial_port *port);
static void edge_close(struct usb_serial_port *port);
static int edge_write(struct tty_struct *tty, struct usb_serial_port *port,
					const unsigned char *buf, int count);
static int edge_write_room(struct tty_struct *tty);
static int edge_chars_in_buffer(struct tty_struct *tty);
static void edge_throttle(struct tty_struct *tty);
static void edge_unthrottle(struct tty_struct *tty);
static void edge_set_termios(struct tty_struct *tty,
					struct usb_serial_port *port,
					struct ktermios *old_termios);
static int  edge_ioctl(struct tty_struct *tty,
					unsigned int cmd, unsigned long arg);
static void edge_break(struct tty_struct *tty, int break_state);
static int  edge_tiocmget(struct tty_struct *tty);
static int  edge_tiocmset(struct tty_struct *tty,
					unsigned int set, unsigned int clear);
static int  edge_get_icount(struct tty_struct *tty,
				struct serial_icounter_struct *icount);
static int  edge_startup(struct usb_serial *serial);
static void edge_disconnect(struct usb_serial *serial);
static void edge_release(struct usb_serial *serial);

#include "io_tables.h"	/* all of the devices that this driver supports */

/* function prototypes for all of our local functions */

static void  process_rcvd_data(struct edgeport_serial *edge_serial,
				unsigned char *buffer, __u16 bufferLength);
static void process_rcvd_status(struct edgeport_serial *edge_serial,
				__u8 byte2, __u8 byte3);
static void edge_tty_recv(struct device *dev, struct tty_struct *tty,
				unsigned char *data, int length);
static void handle_new_msr(struct edgeport_port *edge_port, __u8 newMsr);
static void handle_new_lsr(struct edgeport_port *edge_port, __u8 lsrData,
				__u8 lsr, __u8 data);
static int  send_iosp_ext_cmd(struct edgeport_port *edge_port, __u8 command,
				__u8 param);
static int  calc_baud_rate_divisor(struct device *dev, int baud_rate, int *divisor);
static int  send_cmd_write_baud_rate(struct edgeport_port *edge_port,
				int baudRate);
static void change_port_settings(struct tty_struct *tty,
				struct edgeport_port *edge_port,
				struct ktermios *old_termios);
static int  send_cmd_write_uart_register(struct edgeport_port *edge_port,
				__u8 regNum, __u8 regValue);
static int  write_cmd_usb(struct edgeport_port *edge_port,
				unsigned char *buffer, int writeLength);
static void send_more_port_data(struct edgeport_serial *edge_serial,
				struct edgeport_port *edge_port);

static int sram_write(struct usb_serial *serial, __u16 extAddr, __u16 addr,
					__u16 length, const __u8 *data);
static int rom_read(struct usb_serial *serial, __u16 extAddr, __u16 addr,
						__u16 length, __u8 *data);
static int rom_write(struct usb_serial *serial, __u16 extAddr, __u16 addr,
					__u16 length, const __u8 *data);
static void get_manufacturing_desc(struct edgeport_serial *edge_serial);
static void get_boot_desc(struct edgeport_serial *edge_serial);
static void load_application_firmware(struct edgeport_serial *edge_serial);

static void unicode_to_ascii(char *string, int buflen,
				__le16 *unicode, int unicode_size);


/* ************************************************************************ */
/* ************************************************************************ */
/* ************************************************************************ */
/* ************************************************************************ */

/************************************************************************
 *									*
 * update_edgeport_E2PROM()	Compare current versions of		*
 *				Boot ROM and Manufacture 		*
 *				Descriptors with versions		*
 *				embedded in this driver			*
 *									*
 ************************************************************************/
static void update_edgeport_E2PROM(struct edgeport_serial *edge_serial)
{
	struct device *dev = &edge_serial->serial->dev->dev;
	__u32 BootCurVer;
	__u32 BootNewVer;
	__u8 BootMajorVersion;
	__u8 BootMinorVersion;
	__u16 BootBuildNumber;
	__u32 Bootaddr;
	const struct ihex_binrec *rec;
	const struct firmware *fw;
	const char *fw_name;
	int response;

	switch (edge_serial->product_info.iDownloadFile) {
	case EDGE_DOWNLOAD_FILE_I930:
		fw_name	= "edgeport/boot.fw";
		break;
	case EDGE_DOWNLOAD_FILE_80251:
		fw_name	= "edgeport/boot2.fw";
		break;
	default:
		return;
	}

	response = request_ihex_firmware(&fw, fw_name,
					 &edge_serial->serial->dev->dev);
	if (response) {
		dev_err(dev, "Failed to load image \"%s\" err %d\n",
		       fw_name, response);
		return;
	}

	rec = (const struct ihex_binrec *)fw->data;
	BootMajorVersion = rec->data[0];
	BootMinorVersion = rec->data[1];
	BootBuildNumber = (rec->data[2] << 8) | rec->data[3];

	/* Check Boot Image Version */
	BootCurVer = (edge_serial->boot_descriptor.MajorVersion << 24) +
		     (edge_serial->boot_descriptor.MinorVersion << 16) +
		      le16_to_cpu(edge_serial->boot_descriptor.BuildNumber);

	BootNewVer = (BootMajorVersion << 24) +
		     (BootMinorVersion << 16) +
		      BootBuildNumber;

	dev_dbg(dev, "Current Boot Image version %d.%d.%d\n",
	    edge_serial->boot_descriptor.MajorVersion,
	    edge_serial->boot_descriptor.MinorVersion,
	    le16_to_cpu(edge_serial->boot_descriptor.BuildNumber));


	if (BootNewVer > BootCurVer) {
		dev_dbg(dev, "**Update Boot Image from %d.%d.%d to %d.%d.%d\n",
		    edge_serial->boot_descriptor.MajorVersion,
		    edge_serial->boot_descriptor.MinorVersion,
		    le16_to_cpu(edge_serial->boot_descriptor.BuildNumber),
		    BootMajorVersion, BootMinorVersion, BootBuildNumber);

		dev_dbg(dev, "Downloading new Boot Image\n");

		for (rec = ihex_next_binrec(rec); rec;
		     rec = ihex_next_binrec(rec)) {
			Bootaddr = be32_to_cpu(rec->addr);
			response = rom_write(edge_serial->serial,
					     Bootaddr >> 16,
					     Bootaddr & 0xFFFF,
					     be16_to_cpu(rec->len),
					     &rec->data[0]);
			if (response < 0) {
				dev_err(&edge_serial->serial->dev->dev,
					"rom_write failed (%x, %x, %d)\n",
					Bootaddr >> 16, Bootaddr & 0xFFFF,
					be16_to_cpu(rec->len));
				break;
			}
		}
	} else {
		dev_dbg(dev, "Boot Image -- already up to date\n");
	}
	release_firmware(fw);
}

#if 0
/************************************************************************
 *
 *  Get string descriptor from device
 *
 ************************************************************************/
static int get_string_desc(struct usb_device *dev, int Id,
				struct usb_string_descriptor **pRetDesc)
{
	struct usb_string_descriptor StringDesc;
	struct usb_string_descriptor *pStringDesc;

	dev_dbg(&dev->dev, "%s - USB String ID = %d\n", __func__, Id);

	if (!usb_get_descriptor(dev, USB_DT_STRING, Id, &StringDesc,
						sizeof(StringDesc)))
		return 0;

	pStringDesc = kmalloc(StringDesc.bLength, GFP_KERNEL);
	if (!pStringDesc)
		return -1;

	if (!usb_get_descriptor(dev, USB_DT_STRING, Id, pStringDesc,
							StringDesc.bLength)) {
		kfree(pStringDesc);
		return -1;
	}

	*pRetDesc = pStringDesc;
	return 0;
}
#endif

static void dump_product_info(struct edgeport_serial *edge_serial,
			      struct edgeport_product_info *product_info)
{
	struct device *dev = &edge_serial->serial->dev->dev;

	/* Dump Product Info structure */
	dev_dbg(dev, "**Product Information:\n");
	dev_dbg(dev, "  ProductId             %x\n", product_info->ProductId);
	dev_dbg(dev, "  NumPorts              %d\n", product_info->NumPorts);
	dev_dbg(dev, "  ProdInfoVer           %d\n", product_info->ProdInfoVer);
	dev_dbg(dev, "  IsServer              %d\n", product_info->IsServer);
	dev_dbg(dev, "  IsRS232               %d\n", product_info->IsRS232);
	dev_dbg(dev, "  IsRS422               %d\n", product_info->IsRS422);
	dev_dbg(dev, "  IsRS485               %d\n", product_info->IsRS485);
	dev_dbg(dev, "  RomSize               %d\n", product_info->RomSize);
	dev_dbg(dev, "  RamSize               %d\n", product_info->RamSize);
	dev_dbg(dev, "  CpuRev                %x\n", product_info->CpuRev);
	dev_dbg(dev, "  BoardRev              %x\n", product_info->BoardRev);
	dev_dbg(dev, "  BootMajorVersion      %d.%d.%d\n",
		product_info->BootMajorVersion,
		product_info->BootMinorVersion,
		le16_to_cpu(product_info->BootBuildNumber));
	dev_dbg(dev, "  FirmwareMajorVersion  %d.%d.%d\n",
		product_info->FirmwareMajorVersion,
		product_info->FirmwareMinorVersion,
		le16_to_cpu(product_info->FirmwareBuildNumber));
	dev_dbg(dev, "  ManufactureDescDate   %d/%d/%d\n",
		product_info->ManufactureDescDate[0],
		product_info->ManufactureDescDate[1],
		product_info->ManufactureDescDate[2]+1900);
	dev_dbg(dev, "  iDownloadFile         0x%x\n",
		product_info->iDownloadFile);
	dev_dbg(dev, "  EpicVer               %d\n", product_info->EpicVer);
}

static void get_product_info(struct edgeport_serial *edge_serial)
{
	struct edgeport_product_info *product_info = &edge_serial->product_info;

	memset(product_info, 0, sizeof(struct edgeport_product_info));

	product_info->ProductId = (__u16)(le16_to_cpu(edge_serial->serial->dev->descriptor.idProduct) & ~ION_DEVICE_ID_80251_NETCHIP);
	product_info->NumPorts = edge_serial->manuf_descriptor.NumPorts;
	product_info->ProdInfoVer = 0;

	product_info->RomSize = edge_serial->manuf_descriptor.RomSize;
	product_info->RamSize = edge_serial->manuf_descriptor.RamSize;
	product_info->CpuRev = edge_serial->manuf_descriptor.CpuRev;
	product_info->BoardRev = edge_serial->manuf_descriptor.BoardRev;

	product_info->BootMajorVersion =
				edge_serial->boot_descriptor.MajorVersion;
	product_info->BootMinorVersion =
				edge_serial->boot_descriptor.MinorVersion;
	product_info->BootBuildNumber =
				edge_serial->boot_descriptor.BuildNumber;

	memcpy(product_info->ManufactureDescDate,
			edge_serial->manuf_descriptor.DescDate,
			sizeof(edge_serial->manuf_descriptor.DescDate));

	/* check if this is 2nd generation hardware */
	if (le16_to_cpu(edge_serial->serial->dev->descriptor.idProduct)
					    & ION_DEVICE_ID_80251_NETCHIP)
		product_info->iDownloadFile = EDGE_DOWNLOAD_FILE_80251;
	else
		product_info->iDownloadFile = EDGE_DOWNLOAD_FILE_I930;

	/* Determine Product type and set appropriate flags */
	switch (DEVICE_ID_FROM_USB_PRODUCT_ID(product_info->ProductId)) {
	case ION_DEVICE_ID_EDGEPORT_COMPATIBLE:
	case ION_DEVICE_ID_EDGEPORT_4T:
	case ION_DEVICE_ID_EDGEPORT_4:
	case ION_DEVICE_ID_EDGEPORT_2:
	case ION_DEVICE_ID_EDGEPORT_8_DUAL_CPU:
	case ION_DEVICE_ID_EDGEPORT_8:
	case ION_DEVICE_ID_EDGEPORT_421:
	case ION_DEVICE_ID_EDGEPORT_21:
	case ION_DEVICE_ID_EDGEPORT_2_DIN:
	case ION_DEVICE_ID_EDGEPORT_4_DIN:
	case ION_DEVICE_ID_EDGEPORT_16_DUAL_CPU:
		product_info->IsRS232 = 1;
		break;

	case ION_DEVICE_ID_EDGEPORT_2I:	/* Edgeport/2 RS422/RS485 */
		product_info->IsRS422 = 1;
		product_info->IsRS485 = 1;
		break;

	case ION_DEVICE_ID_EDGEPORT_8I:	/* Edgeport/4 RS422 */
	case ION_DEVICE_ID_EDGEPORT_4I:	/* Edgeport/4 RS422 */
		product_info->IsRS422 = 1;
		break;
	}

	dump_product_info(edge_serial, product_info);
}

static int get_epic_descriptor(struct edgeport_serial *ep)
{
	int result;
	struct usb_serial *serial = ep->serial;
	struct edgeport_product_info *product_info = &ep->product_info;
	struct edge_compatibility_descriptor *epic = &ep->epic_descriptor;
	struct edge_compatibility_bits *bits;
	struct device *dev = &serial->dev->dev;

	ep->is_epic = 0;
	result = usb_control_msg(serial->dev, usb_rcvctrlpipe(serial->dev, 0),
				 USB_REQUEST_ION_GET_EPIC_DESC,
				 0xC0, 0x00, 0x00,
				 &ep->epic_descriptor,
				 sizeof(struct edge_compatibility_descriptor),
				 300);

	if (result > 0) {
		ep->is_epic = 1;
		memset(product_info, 0, sizeof(struct edgeport_product_info));

		product_info->NumPorts = epic->NumPorts;
		product_info->ProdInfoVer = 0;
		product_info->FirmwareMajorVersion = epic->MajorVersion;
		product_info->FirmwareMinorVersion = epic->MinorVersion;
		product_info->FirmwareBuildNumber = epic->BuildNumber;
		product_info->iDownloadFile = epic->iDownloadFile;
		product_info->EpicVer = epic->EpicVer;
		product_info->Epic = epic->Supports;
		product_info->ProductId = ION_DEVICE_ID_EDGEPORT_COMPATIBLE;
		dump_product_info(ep, product_info);

		bits = &ep->epic_descriptor.Supports;
		dev_dbg(dev, "**EPIC descriptor:\n");
		dev_dbg(dev, "  VendEnableSuspend: %s\n", bits->VendEnableSuspend ? "TRUE": "FALSE");
		dev_dbg(dev, "  IOSPOpen         : %s\n", bits->IOSPOpen	? "TRUE": "FALSE");
		dev_dbg(dev, "  IOSPClose        : %s\n", bits->IOSPClose	? "TRUE": "FALSE");
		dev_dbg(dev, "  IOSPChase        : %s\n", bits->IOSPChase	? "TRUE": "FALSE");
		dev_dbg(dev, "  IOSPSetRxFlow    : %s\n", bits->IOSPSetRxFlow	? "TRUE": "FALSE");
		dev_dbg(dev, "  IOSPSetTxFlow    : %s\n", bits->IOSPSetTxFlow	? "TRUE": "FALSE");
		dev_dbg(dev, "  IOSPSetXChar     : %s\n", bits->IOSPSetXChar	? "TRUE": "FALSE");
		dev_dbg(dev, "  IOSPRxCheck      : %s\n", bits->IOSPRxCheck	? "TRUE": "FALSE");
		dev_dbg(dev, "  IOSPSetClrBreak  : %s\n", bits->IOSPSetClrBreak	? "TRUE": "FALSE");
		dev_dbg(dev, "  IOSPWriteMCR     : %s\n", bits->IOSPWriteMCR	? "TRUE": "FALSE");
		dev_dbg(dev, "  IOSPWriteLCR     : %s\n", bits->IOSPWriteLCR	? "TRUE": "FALSE");
		dev_dbg(dev, "  IOSPSetBaudRate  : %s\n", bits->IOSPSetBaudRate	? "TRUE": "FALSE");
		dev_dbg(dev, "  TrueEdgeport     : %s\n", bits->TrueEdgeport	? "TRUE": "FALSE");
	}

	return result;
}


/************************************************************************/
/************************************************************************/
/*            U S B  C A L L B A C K   F U N C T I O N S                */
/*            U S B  C A L L B A C K   F U N C T I O N S                */
/************************************************************************/
/************************************************************************/

/*****************************************************************************
 * edge_interrupt_callback
 *	this is the callback function for when we have received data on the
 *	interrupt endpoint.
 *****************************************************************************/
static void edge_interrupt_callback(struct urb *urb)
{
	struct edgeport_serial *edge_serial = urb->context;
	struct device *dev;
	struct edgeport_port *edge_port;
	struct usb_serial_port *port;
	struct tty_struct *tty;
	unsigned char *data = urb->transfer_buffer;
	int length = urb->actual_length;
	int bytes_avail;
	int position;
	int txCredits;
	int portNumber;
	int result;
	int status = urb->status;

	switch (status) {
	case 0:
		/* success */
		break;
	case -ECONNRESET:
	case -ENOENT:
	case -ESHUTDOWN:
		/* this urb is terminated, clean up */
		dev_dbg(&urb->dev->dev, "%s - urb shutting down with status: %d\n", __func__, status);
		return;
	default:
		dev_dbg(&urb->dev->dev, "%s - nonzero urb status received: %d\n", __func__, status);
		goto exit;
	}

	dev = &edge_serial->serial->dev->dev;

	/* process this interrupt-read even if there are no ports open */
	if (length) {
		usb_serial_debug_data(dev, __func__, length, data);

		if (length > 1) {
			bytes_avail = data[0] | (data[1] << 8);
			if (bytes_avail) {
				spin_lock(&edge_serial->es_lock);
				edge_serial->rxBytesAvail += bytes_avail;
				dev_dbg(dev,
					"%s - bytes_avail=%d, rxBytesAvail=%d, read_in_progress=%d\n",
					__func__, bytes_avail,
					edge_serial->rxBytesAvail,
					edge_serial->read_in_progress);

				if (edge_serial->rxBytesAvail > 0 &&
				    !edge_serial->read_in_progress) {
					dev_dbg(dev, "%s - posting a read\n", __func__);
					edge_serial->read_in_progress = true;

					/* we have pending bytes on the
					   bulk in pipe, send a request */
					result = usb_submit_urb(edge_serial->read_urb, GFP_ATOMIC);
					if (result) {
						dev_err(dev,
							"%s - usb_submit_urb(read bulk) failed with result = %d\n",
							__func__, result);
						edge_serial->read_in_progress = false;
					}
				}
				spin_unlock(&edge_serial->es_lock);
			}
		}
		/* grab the txcredits for the ports if available */
		position = 2;
		portNumber = 0;
		while ((position < length) &&
				(portNumber < edge_serial->serial->num_ports)) {
			txCredits = data[position] | (data[position+1] << 8);
			if (txCredits) {
				port = edge_serial->serial->port[portNumber];
				edge_port = usb_get_serial_port_data(port);
				if (edge_port->open) {
					spin_lock(&edge_port->ep_lock);
					edge_port->txCredits += txCredits;
					spin_unlock(&edge_port->ep_lock);
					dev_dbg(dev, "%s - txcredits for port%d = %d\n",
						__func__, portNumber,
						edge_port->txCredits);

					/* tell the tty driver that something
					   has changed */
					tty = tty_port_tty_get(
						&edge_port->port->port);
					if (tty) {
						tty_wakeup(tty);
						tty_kref_put(tty);
					}
					/* Since we have more credit, check
					   if more data can be sent */
					send_more_port_data(edge_serial,
								edge_port);
				}
			}
			position += 2;
			++portNumber;
		}
	}

exit:
	result = usb_submit_urb(urb, GFP_ATOMIC);
	if (result)
		dev_err(&urb->dev->dev,
			"%s - Error %d submitting control urb\n",
						__func__, result);
}


/*****************************************************************************
 * edge_bulk_in_callback
 *	this is the callback function for when we have received data on the
 *	bulk in endpoint.
 *****************************************************************************/
static void edge_bulk_in_callback(struct urb *urb)
{
	struct edgeport_serial	*edge_serial = urb->context;
	struct device *dev;
	unsigned char		*data = urb->transfer_buffer;
	int			retval;
	__u16			raw_data_length;
	int status = urb->status;

	if (status) {
		dev_dbg(&urb->dev->dev, "%s - nonzero read bulk status received: %d\n",
			__func__, status);
		edge_serial->read_in_progress = false;
		return;
	}

	if (urb->actual_length == 0) {
		dev_dbg(&urb->dev->dev, "%s - read bulk callback with no data\n", __func__);
		edge_serial->read_in_progress = false;
		return;
	}

	dev = &edge_serial->serial->dev->dev;
	raw_data_length = urb->actual_length;

	usb_serial_debug_data(dev, __func__, raw_data_length, data);

	spin_lock(&edge_serial->es_lock);

	/* decrement our rxBytes available by the number that we just got */
	edge_serial->rxBytesAvail -= raw_data_length;

	dev_dbg(dev, "%s - Received = %d, rxBytesAvail %d\n", __func__,
		raw_data_length, edge_serial->rxBytesAvail);

	process_rcvd_data(edge_serial, data, urb->actual_length);

	/* check to see if there's any more data for us to read */
	if (edge_serial->rxBytesAvail > 0) {
		dev_dbg(dev, "%s - posting a read\n", __func__);
		retval = usb_submit_urb(edge_serial->read_urb, GFP_ATOMIC);
		if (retval) {
			dev_err(dev,
				"%s - usb_submit_urb(read bulk) failed, retval = %d\n",
				__func__, retval);
			edge_serial->read_in_progress = false;
		}
	} else {
		edge_serial->read_in_progress = false;
	}

	spin_unlock(&edge_serial->es_lock);
}


/*****************************************************************************
 * edge_bulk_out_data_callback
 *	this is the callback function for when we have finished sending
 *	serial data on the bulk out endpoint.
 *****************************************************************************/
static void edge_bulk_out_data_callback(struct urb *urb)
{
	struct edgeport_port *edge_port = urb->context;
	struct tty_struct *tty;
	int status = urb->status;

	if (status) {
		dev_dbg(&urb->dev->dev,
			"%s - nonzero write bulk status received: %d\n",
			__func__, status);
	}

	tty = tty_port_tty_get(&edge_port->port->port);

	if (tty && edge_port->open) {
		/* let the tty driver wakeup if it has a special
		   write_wakeup function */
		tty_wakeup(tty);
	}
	tty_kref_put(tty);

	/* Release the Write URB */
	edge_port->write_in_progress = false;

	/* Check if more data needs to be sent */
	send_more_port_data((struct edgeport_serial *)
		(usb_get_serial_data(edge_port->port->serial)), edge_port);
}


/*****************************************************************************
 * BulkOutCmdCallback
 *	this is the callback function for when we have finished sending a
 *	command	on the bulk out endpoint.
 *****************************************************************************/
static void edge_bulk_out_cmd_callback(struct urb *urb)
{
	struct edgeport_port *edge_port = urb->context;
	struct tty_struct *tty;
	int status = urb->status;

	atomic_dec(&CmdUrbs);
	dev_dbg(&urb->dev->dev, "%s - FREE URB %p (outstanding %d)\n",
		__func__, urb, atomic_read(&CmdUrbs));


	/* clean up the transfer buffer */
	kfree(urb->transfer_buffer);

	/* Free the command urb */
	usb_free_urb(urb);

	if (status) {
		dev_dbg(&urb->dev->dev,
			"%s - nonzero write bulk status received: %d\n",
			__func__, status);
		return;
	}

	/* Get pointer to tty */
	tty = tty_port_tty_get(&edge_port->port->port);

	/* tell the tty driver that something has changed */
	if (tty && edge_port->open)
		tty_wakeup(tty);
	tty_kref_put(tty);

	/* we have completed the command */
	edge_port->commandPending = false;
	wake_up(&edge_port->wait_command);
}


/*****************************************************************************
 * Driver tty interface functions
 *****************************************************************************/

/*****************************************************************************
 * SerialOpen
 *	this function is called by the tty driver when a port is opened
 *	If successful, we return 0
 *	Otherwise we return a negative error number.
 *****************************************************************************/
static int edge_open(struct tty_struct *tty, struct usb_serial_port *port)
{
	struct edgeport_port *edge_port = usb_get_serial_port_data(port);
	struct device *dev = &port->dev;
	struct usb_serial *serial;
	struct edgeport_serial *edge_serial;
	int response;

	if (edge_port == NULL)
		return -ENODEV;

	/* see if we've set up our endpoint info yet (can't set it up
	   in edge_startup as the structures were not set up at that time.) */
	serial = port->serial;
	edge_serial = usb_get_serial_data(serial);
	if (edge_serial == NULL)
		return -ENODEV;
	if (edge_serial->interrupt_in_buffer == NULL) {
		struct usb_serial_port *port0 = serial->port[0];

		/* not set up yet, so do it now */
		edge_serial->interrupt_in_buffer =
					port0->interrupt_in_buffer;
		edge_serial->interrupt_in_endpoint =
					port0->interrupt_in_endpointAddress;
		edge_serial->interrupt_read_urb = port0->interrupt_in_urb;
		edge_serial->bulk_in_buffer = port0->bulk_in_buffer;
		edge_serial->bulk_in_endpoint =
					port0->bulk_in_endpointAddress;
		edge_serial->read_urb = port0->read_urb;
		edge_serial->bulk_out_endpoint =
					port0->bulk_out_endpointAddress;

		/* set up our interrupt urb */
		usb_fill_int_urb(edge_serial->interrupt_read_urb,
		      serial->dev,
		      usb_rcvintpipe(serial->dev,
				port0->interrupt_in_endpointAddress),
		      port0->interrupt_in_buffer,
		      edge_serial->interrupt_read_urb->transfer_buffer_length,
		      edge_interrupt_callback, edge_serial,
		      edge_serial->interrupt_read_urb->interval);

		/* set up our bulk in urb */
		usb_fill_bulk_urb(edge_serial->read_urb, serial->dev,
			usb_rcvbulkpipe(serial->dev,
				port0->bulk_in_endpointAddress),
			port0->bulk_in_buffer,
			edge_serial->read_urb->transfer_buffer_length,
			edge_bulk_in_callback, edge_serial);
		edge_serial->read_in_progress = false;

		/* start interrupt read for this edgeport
		 * this interrupt will continue as long
		 * as the edgeport is connected */
		response = usb_submit_urb(edge_serial->interrupt_read_urb,
								GFP_KERNEL);
		if (response) {
			dev_err(dev, "%s - Error %d submitting control urb\n",
				__func__, response);
		}
	}

	/* initialize our wait queues */
	init_waitqueue_head(&edge_port->wait_open);
	init_waitqueue_head(&edge_port->wait_chase);
	init_waitqueue_head(&edge_port->delta_msr_wait);
	init_waitqueue_head(&edge_port->wait_command);

	/* initialize our icount structure */
	memset(&(edge_port->icount), 0x00, sizeof(edge_port->icount));

	/* initialize our port settings */
	edge_port->txCredits = 0;	/* Can't send any data yet */
	/* Must always set this bit to enable ints! */
	edge_port->shadowMCR = MCR_MASTER_IE;
	edge_port->chaseResponsePending = false;

	/* send a open port command */
	edge_port->openPending = true;
	edge_port->open        = false;
	response = send_iosp_ext_cmd(edge_port, IOSP_CMD_OPEN_PORT, 0);

	if (response < 0) {
		dev_err(dev, "%s - error sending open port command\n", __func__);
		edge_port->openPending = false;
		return -ENODEV;
	}

	/* now wait for the port to be completely opened */
	wait_event_timeout(edge_port->wait_open, !edge_port->openPending,
								OPEN_TIMEOUT);

	if (!edge_port->open) {
		/* open timed out */
		dev_dbg(dev, "%s - open timedout\n", __func__);
		edge_port->openPending = false;
		return -ENODEV;
	}

	/* create the txfifo */
	edge_port->txfifo.head	= 0;
	edge_port->txfifo.tail	= 0;
	edge_port->txfifo.count	= 0;
	edge_port->txfifo.size	= edge_port->maxTxCredits;
	edge_port->txfifo.fifo	= kmalloc(edge_port->maxTxCredits, GFP_KERNEL);

	if (!edge_port->txfifo.fifo) {
		dev_dbg(dev, "%s - no memory\n", __func__);
		edge_close(port);
		return -ENOMEM;
	}

	/* Allocate a URB for the write */
	edge_port->write_urb = usb_alloc_urb(0, GFP_KERNEL);
	edge_port->write_in_progress = false;

	if (!edge_port->write_urb) {
		dev_dbg(dev, "%s - no memory\n", __func__);
		edge_close(port);
		return -ENOMEM;
	}

	dev_dbg(dev, "%s(%d) - Initialize TX fifo to %d bytes\n",
		__func__, port->number, edge_port->maxTxCredits);

	return 0;
}


/************************************************************************
 *
 * block_until_chase_response
 *
 *	This function will block the close until one of the following:
 *		1. Response to our Chase comes from Edgeport
 *		2. A timeout of 10 seconds without activity has expired
 *		   (1K of Edgeport data @ 2400 baud ==> 4 sec to empty)
 *
 ************************************************************************/
static void block_until_chase_response(struct edgeport_port *edge_port)
{
	struct device *dev = &edge_port->port->dev;
	DEFINE_WAIT(wait);
	__u16 lastCredits;
	int timeout = 1*HZ;
	int loop = 10;

	while (1) {
		/* Save Last credits */
		lastCredits = edge_port->txCredits;

		/* Did we get our Chase response */
		if (!edge_port->chaseResponsePending) {
			dev_dbg(dev, "%s - Got Chase Response\n", __func__);

			/* did we get all of our credit back? */
			if (edge_port->txCredits == edge_port->maxTxCredits) {
				dev_dbg(dev, "%s - Got all credits\n", __func__);
				return;
			}
		}

		/* Block the thread for a while */
		prepare_to_wait(&edge_port->wait_chase, &wait,
						TASK_UNINTERRUPTIBLE);
		schedule_timeout(timeout);
		finish_wait(&edge_port->wait_chase, &wait);

		if (lastCredits == edge_port->txCredits) {
			/* No activity.. count down. */
			loop--;
			if (loop == 0) {
				edge_port->chaseResponsePending = false;
				dev_dbg(dev, "%s - Chase TIMEOUT\n", __func__);
				return;
			}
		} else {
			/* Reset timeout value back to 10 seconds */
			dev_dbg(dev, "%s - Last %d, Current %d\n", __func__,
					lastCredits, edge_port->txCredits);
			loop = 10;
		}
	}
}


/************************************************************************
 *
 * block_until_tx_empty
 *
 *	This function will block the close until one of the following:
 *		1. TX count are 0
 *		2. The edgeport has stopped
 *		3. A timeout of 3 seconds without activity has expired
 *
 ************************************************************************/
static void block_until_tx_empty(struct edgeport_port *edge_port)
{
	struct device *dev = &edge_port->port->dev;
	DEFINE_WAIT(wait);
	struct TxFifo *fifo = &edge_port->txfifo;
	__u32 lastCount;
	int timeout = HZ/10;
	int loop = 30;

	while (1) {
		/* Save Last count */
		lastCount = fifo->count;

		/* Is the Edgeport Buffer empty? */
		if (lastCount == 0) {
			dev_dbg(dev, "%s - TX Buffer Empty\n", __func__);
			return;
		}

		/* Block the thread for a while */
		prepare_to_wait(&edge_port->wait_chase, &wait,
						TASK_UNINTERRUPTIBLE);
		schedule_timeout(timeout);
		finish_wait(&edge_port->wait_chase, &wait);

		dev_dbg(dev, "%s wait\n", __func__);

		if (lastCount == fifo->count) {
			/* No activity.. count down. */
			loop--;
			if (loop == 0) {
				dev_dbg(dev, "%s - TIMEOUT\n", __func__);
				return;
			}
		} else {
			/* Reset timeout value back to seconds */
			loop = 30;
		}
	}
}


/*****************************************************************************
 * edge_close
 *	this function is called by the tty driver when a port is closed
 *****************************************************************************/
static void edge_close(struct usb_serial_port *port)
{
	struct edgeport_serial *edge_serial;
	struct edgeport_port *edge_port;
	int status;

	edge_serial = usb_get_serial_data(port->serial);
	edge_port = usb_get_serial_port_data(port);
	if (edge_serial == NULL || edge_port == NULL)
		return;

	/* block until tx is empty */
	block_until_tx_empty(edge_port);

	edge_port->closePending = true;

	if ((!edge_serial->is_epic) ||
	    ((edge_serial->is_epic) &&
	     (edge_serial->epic_descriptor.Supports.IOSPChase))) {
		/* flush and chase */
		edge_port->chaseResponsePending = true;

		dev_dbg(&port->dev, "%s - Sending IOSP_CMD_CHASE_PORT\n", __func__);
		status = send_iosp_ext_cmd(edge_port, IOSP_CMD_CHASE_PORT, 0);
		if (status == 0)
			/* block until chase finished */
			block_until_chase_response(edge_port);
		else
			edge_port->chaseResponsePending = false;
	}

	if ((!edge_serial->is_epic) ||
	    ((edge_serial->is_epic) &&
	     (edge_serial->epic_descriptor.Supports.IOSPClose))) {
	       /* close the port */
		dev_dbg(&port->dev, "%s - Sending IOSP_CMD_CLOSE_PORT\n", __func__);
		send_iosp_ext_cmd(edge_port, IOSP_CMD_CLOSE_PORT, 0);
	}

	/* port->close = true; */
	edge_port->closePending = false;
	edge_port->open = false;
	edge_port->openPending = false;

	usb_kill_urb(edge_port->write_urb);

	if (edge_port->write_urb) {
		/* if this urb had a transfer buffer already
				(old transfer) free it */
		kfree(edge_port->write_urb->transfer_buffer);
		usb_free_urb(edge_port->write_urb);
		edge_port->write_urb = NULL;
	}
	kfree(edge_port->txfifo.fifo);
	edge_port->txfifo.fifo = NULL;
}

/*****************************************************************************
 * SerialWrite
 *	this function is called by the tty driver when data should be written
 *	to the port.
 *	If successful, we return the number of bytes written, otherwise we
 *	return a negative error number.
 *****************************************************************************/
static int edge_write(struct tty_struct *tty, struct usb_serial_port *port,
					const unsigned char *data, int count)
{
	struct edgeport_port *edge_port = usb_get_serial_port_data(port);
	struct TxFifo *fifo;
	int copySize;
	int bytesleft;
	int firsthalf;
	int secondhalf;
	unsigned long flags;

	if (edge_port == NULL)
		return -ENODEV;

	/* get a pointer to the Tx fifo */
	fifo = &edge_port->txfifo;

	spin_lock_irqsave(&edge_port->ep_lock, flags);

	/* calculate number of bytes to put in fifo */
	copySize = min((unsigned int)count,
				(edge_port->txCredits - fifo->count));

	dev_dbg(&port->dev, "%s(%d) of %d byte(s) Fifo room  %d -- will copy %d bytes\n",
		__func__, port->number, count,
			edge_port->txCredits - fifo->count, copySize);

	/* catch writes of 0 bytes which the tty driver likes to give us,
	   and when txCredits is empty */
	if (copySize == 0) {
		dev_dbg(&port->dev, "%s - copySize = Zero\n", __func__);
		goto finish_write;
	}

	/* queue the data
	 * since we can never overflow the buffer we do not have to check for a
	 * full condition
	 *
	 * the copy is done is two parts -- first fill to the end of the buffer
	 * then copy the reset from the start of the buffer
	 */
	bytesleft = fifo->size - fifo->head;
	firsthalf = min(bytesleft, copySize);
	dev_dbg(&port->dev, "%s - copy %d bytes of %d into fifo \n", __func__,
		firsthalf, bytesleft);

	/* now copy our data */
	memcpy(&fifo->fifo[fifo->head], data, firsthalf);
	usb_serial_debug_data(&port->dev, __func__, firsthalf, &fifo->fifo[fifo->head]);

	/* update the index and size */
	fifo->head  += firsthalf;
	fifo->count += firsthalf;

	/* wrap the index */
	if (fifo->head == fifo->size)
		fifo->head = 0;

	secondhalf = copySize-firsthalf;

	if (secondhalf) {
		dev_dbg(&port->dev, "%s - copy rest of data %d\n", __func__, secondhalf);
		memcpy(&fifo->fifo[fifo->head], &data[firsthalf], secondhalf);
		usb_serial_debug_data(&port->dev, __func__, secondhalf, &fifo->fifo[fifo->head]);
		/* update the index and size */
		fifo->count += secondhalf;
		fifo->head  += secondhalf;
		/* No need to check for wrap since we can not get to end of
		 * the fifo in this part
		 */
	}

finish_write:
	spin_unlock_irqrestore(&edge_port->ep_lock, flags);

	send_more_port_data((struct edgeport_serial *)
			usb_get_serial_data(port->serial), edge_port);

	dev_dbg(&port->dev, "%s wrote %d byte(s) TxCredits %d, Fifo %d\n",
		__func__, copySize, edge_port->txCredits, fifo->count);

	return copySize;
}


/************************************************************************
 *
 * send_more_port_data()
 *
 *	This routine attempts to write additional UART transmit data
 *	to a port over the USB bulk pipe. It is called (1) when new
 *	data has been written to a port's TxBuffer from higher layers
 *	(2) when the peripheral sends us additional TxCredits indicating
 *	that it can accept more	Tx data for a given port; and (3) when
 *	a bulk write completes successfully and we want to see if we
 *	can transmit more.
 *
 ************************************************************************/
static void send_more_port_data(struct edgeport_serial *edge_serial,
					struct edgeport_port *edge_port)
{
	struct TxFifo	*fifo = &edge_port->txfifo;
	struct device	*dev = &edge_port->port->dev;
	struct urb	*urb;
	unsigned char	*buffer;
	int		status;
	int		count;
	int		bytesleft;
	int		firsthalf;
	int		secondhalf;
	unsigned long	flags;

	spin_lock_irqsave(&edge_port->ep_lock, flags);

	if (edge_port->write_in_progress ||
	    !edge_port->open             ||
	    (fifo->count == 0)) {
		dev_dbg(dev, "%s(%d) EXIT - fifo %d, PendingWrite = %d\n",
			__func__, edge_port->port->number,
			fifo->count, edge_port->write_in_progress);
		goto exit_send;
	}

	/* since the amount of data in the fifo will always fit into the
	 * edgeport buffer we do not need to check the write length
	 *
	 * Do we have enough credits for this port to make it worthwhile
	 * to bother queueing a write. If it's too small, say a few bytes,
	 * it's better to wait for more credits so we can do a larger write.
	 */
	if (edge_port->txCredits < EDGE_FW_GET_TX_CREDITS_SEND_THRESHOLD(edge_port->maxTxCredits, EDGE_FW_BULK_MAX_PACKET_SIZE)) {
		dev_dbg(dev, "%s(%d) Not enough credit - fifo %d TxCredit %d\n",
			__func__, edge_port->port->number, fifo->count,
			edge_port->txCredits);
		goto exit_send;
	}

	/* lock this write */
	edge_port->write_in_progress = true;

	/* get a pointer to the write_urb */
	urb = edge_port->write_urb;

	/* make sure transfer buffer is freed */
	kfree(urb->transfer_buffer);
	urb->transfer_buffer = NULL;

	/* build the data header for the buffer and port that we are about
	   to send out */
	count = fifo->count;
	buffer = kmalloc(count+2, GFP_ATOMIC);
	if (buffer == NULL) {
		dev_err_console(edge_port->port,
				"%s - no more kernel memory...\n", __func__);
		edge_port->write_in_progress = false;
		goto exit_send;
	}
	buffer[0] = IOSP_BUILD_DATA_HDR1(edge_port->port->number
				- edge_port->port->serial->minor, count);
	buffer[1] = IOSP_BUILD_DATA_HDR2(edge_port->port->number
				- edge_port->port->serial->minor, count);

	/* now copy our data */
	bytesleft =  fifo->size - fifo->tail;
	firsthalf = min(bytesleft, count);
	memcpy(&buffer[2], &fifo->fifo[fifo->tail], firsthalf);
	fifo->tail  += firsthalf;
	fifo->count -= firsthalf;
	if (fifo->tail == fifo->size)
		fifo->tail = 0;

	secondhalf = count-firsthalf;
	if (secondhalf) {
		memcpy(&buffer[2+firsthalf], &fifo->fifo[fifo->tail],
								secondhalf);
		fifo->tail  += secondhalf;
		fifo->count -= secondhalf;
	}

	if (count)
		usb_serial_debug_data(&edge_port->port->dev, __func__, count, &buffer[2]);

	/* fill up the urb with all of our data and submit it */
	usb_fill_bulk_urb(urb, edge_serial->serial->dev,
			usb_sndbulkpipe(edge_serial->serial->dev,
					edge_serial->bulk_out_endpoint),
			buffer, count+2,
			edge_bulk_out_data_callback, edge_port);

	/* decrement the number of credits we have by the number we just sent */
	edge_port->txCredits -= count;
	edge_port->icount.tx += count;

	status = usb_submit_urb(urb, GFP_ATOMIC);
	if (status) {
		/* something went wrong */
		dev_err_console(edge_port->port,
			"%s - usb_submit_urb(write bulk) failed, status = %d, data lost\n",
				__func__, status);
		edge_port->write_in_progress = false;

		/* revert the credits as something bad happened. */
		edge_port->txCredits += count;
		edge_port->icount.tx -= count;
	}
	dev_dbg(dev, "%s wrote %d byte(s) TxCredit %d, Fifo %d\n",
		__func__, count, edge_port->txCredits, fifo->count);

exit_send:
	spin_unlock_irqrestore(&edge_port->ep_lock, flags);
}


/*****************************************************************************
 * edge_write_room
 *	this function is called by the tty driver when it wants to know how
 *	many bytes of data we can accept for a specific port. If successful,
 *	we return the amount of room that we have for this port	(the txCredits)
 *	otherwise we return a negative error number.
 *****************************************************************************/
static int edge_write_room(struct tty_struct *tty)
{
	struct usb_serial_port *port = tty->driver_data;
	struct edgeport_port *edge_port = usb_get_serial_port_data(port);
	int room;
	unsigned long flags;

	if (edge_port == NULL)
		return 0;
	if (edge_port->closePending)
		return 0;

	if (!edge_port->open) {
		dev_dbg(&port->dev, "%s - port not opened\n", __func__);
		return 0;
	}

	/* total of both buffers is still txCredit */
	spin_lock_irqsave(&edge_port->ep_lock, flags);
	room = edge_port->txCredits - edge_port->txfifo.count;
	spin_unlock_irqrestore(&edge_port->ep_lock, flags);

	dev_dbg(&port->dev, "%s - returns %d\n", __func__, room);
	return room;
}


/*****************************************************************************
 * edge_chars_in_buffer
 *	this function is called by the tty driver when it wants to know how
 *	many bytes of data we currently have outstanding in the port (data that
 *	has been written, but hasn't made it out the port yet)
 *	If successful, we return the number of bytes left to be written in the
 *	system,
 *	Otherwise we return a negative error number.
 *****************************************************************************/
static int edge_chars_in_buffer(struct tty_struct *tty)
{
	struct usb_serial_port *port = tty->driver_data;
	struct edgeport_port *edge_port = usb_get_serial_port_data(port);
	int num_chars;
	unsigned long flags;

	if (edge_port == NULL)
		return 0;
	if (edge_port->closePending)
		return 0;

	if (!edge_port->open) {
		dev_dbg(&port->dev, "%s - port not opened\n", __func__);
		return 0;
	}

	spin_lock_irqsave(&edge_port->ep_lock, flags);
	num_chars = edge_port->maxTxCredits - edge_port->txCredits +
						edge_port->txfifo.count;
	spin_unlock_irqrestore(&edge_port->ep_lock, flags);
	if (num_chars) {
		dev_dbg(&port->dev, "%s(port %d) - returns %d\n", __func__,
			port->number, num_chars);
	}

	return num_chars;
}


/*****************************************************************************
 * SerialThrottle
 *	this function is called by the tty driver when it wants to stop the data
 *	being read from the port.
 *****************************************************************************/
static void edge_throttle(struct tty_struct *tty)
{
	struct usb_serial_port *port = tty->driver_data;
	struct edgeport_port *edge_port = usb_get_serial_port_data(port);
	int status;

	if (edge_port == NULL)
		return;

	if (!edge_port->open) {
		dev_dbg(&port->dev, "%s - port not opened\n", __func__);
		return;
	}

	/* if we are implementing XON/XOFF, send the stop character */
	if (I_IXOFF(tty)) {
		unsigned char stop_char = STOP_CHAR(tty);
		status = edge_write(tty, port, &stop_char, 1);
		if (status <= 0)
			return;
	}

	/* if we are implementing RTS/CTS, toggle that line */
	if (tty->termios.c_cflag & CRTSCTS) {
		edge_port->shadowMCR &= ~MCR_RTS;
		status = send_cmd_write_uart_register(edge_port, MCR,
							edge_port->shadowMCR);
		if (status != 0)
			return;
	}
}


/*****************************************************************************
 * edge_unthrottle
 *	this function is called by the tty driver when it wants to resume the
 *	data being read from the port (called after SerialThrottle is called)
 *****************************************************************************/
static void edge_unthrottle(struct tty_struct *tty)
{
	struct usb_serial_port *port = tty->driver_data;
	struct edgeport_port *edge_port = usb_get_serial_port_data(port);
	int status;

	if (edge_port == NULL)
		return;

	if (!edge_port->open) {
		dev_dbg(&port->dev, "%s - port not opened\n", __func__);
		return;
	}

	/* if we are implementing XON/XOFF, send the start character */
	if (I_IXOFF(tty)) {
		unsigned char start_char = START_CHAR(tty);
		status = edge_write(tty, port, &start_char, 1);
		if (status <= 0)
			return;
	}
	/* if we are implementing RTS/CTS, toggle that line */
	if (tty->termios.c_cflag & CRTSCTS) {
		edge_port->shadowMCR |= MCR_RTS;
		send_cmd_write_uart_register(edge_port, MCR,
						edge_port->shadowMCR);
	}
}


/*****************************************************************************
 * SerialSetTermios
 *	this function is called by the tty driver when it wants to change
 * the termios structure
 *****************************************************************************/
static void edge_set_termios(struct tty_struct *tty,
	struct usb_serial_port *port, struct ktermios *old_termios)
{
	struct edgeport_port *edge_port = usb_get_serial_port_data(port);
	unsigned int cflag;

<<<<<<< HEAD
	cflag = tty->termios.c_cflag;
	dbg("%s - clfag %08x iflag %08x", __func__,
	    tty->termios.c_cflag, tty->termios.c_iflag);
	dbg("%s - old clfag %08x old iflag %08x", __func__,
	    old_termios->c_cflag, old_termios->c_iflag);

	dbg("%s - port %d", __func__, port->number);
=======
	cflag = tty->termios->c_cflag;
	dev_dbg(&port->dev, "%s - clfag %08x iflag %08x\n", __func__, tty->termios->c_cflag, tty->termios->c_iflag);
	dev_dbg(&port->dev, "%s - old clfag %08x old iflag %08x\n", __func__, old_termios->c_cflag, old_termios->c_iflag);
>>>>>>> 70c048a2

	if (edge_port == NULL)
		return;

	if (!edge_port->open) {
		dev_dbg(&port->dev, "%s - port not opened\n", __func__);
		return;
	}

	/* change the port settings to the new ones specified */
	change_port_settings(tty, edge_port, old_termios);
}


/*****************************************************************************
 * get_lsr_info - get line status register info
 *
 * Purpose: Let user call ioctl() to get info when the UART physically
 * 	    is emptied.  On bus types like RS485, the transmitter must
 * 	    release the bus after transmitting. This must be done when
 * 	    the transmit shift register is empty, not be done when the
 * 	    transmit holding register is empty.  This functionality
 * 	    allows an RS485 driver to be written in user space.
 *****************************************************************************/
static int get_lsr_info(struct edgeport_port *edge_port,
						unsigned int __user *value)
{
	unsigned int result = 0;
	unsigned long flags;

	spin_lock_irqsave(&edge_port->ep_lock, flags);
	if (edge_port->maxTxCredits == edge_port->txCredits &&
	    edge_port->txfifo.count == 0) {
		dev_dbg(&edge_port->port->dev, "%s -- Empty\n", __func__);
		result = TIOCSER_TEMT;
	}
	spin_unlock_irqrestore(&edge_port->ep_lock, flags);

	if (copy_to_user(value, &result, sizeof(int)))
		return -EFAULT;
	return 0;
}

static int edge_tiocmset(struct tty_struct *tty,
					unsigned int set, unsigned int clear)
{
	struct usb_serial_port *port = tty->driver_data;
	struct edgeport_port *edge_port = usb_get_serial_port_data(port);
	unsigned int mcr;

	mcr = edge_port->shadowMCR;
	if (set & TIOCM_RTS)
		mcr |= MCR_RTS;
	if (set & TIOCM_DTR)
		mcr |= MCR_DTR;
	if (set & TIOCM_LOOP)
		mcr |= MCR_LOOPBACK;

	if (clear & TIOCM_RTS)
		mcr &= ~MCR_RTS;
	if (clear & TIOCM_DTR)
		mcr &= ~MCR_DTR;
	if (clear & TIOCM_LOOP)
		mcr &= ~MCR_LOOPBACK;

	edge_port->shadowMCR = mcr;

	send_cmd_write_uart_register(edge_port, MCR, edge_port->shadowMCR);

	return 0;
}

static int edge_tiocmget(struct tty_struct *tty)
{
	struct usb_serial_port *port = tty->driver_data;
	struct edgeport_port *edge_port = usb_get_serial_port_data(port);
	unsigned int result = 0;
	unsigned int msr;
	unsigned int mcr;

	msr = edge_port->shadowMSR;
	mcr = edge_port->shadowMCR;
	result = ((mcr & MCR_DTR)	? TIOCM_DTR: 0)	  /* 0x002 */
		  | ((mcr & MCR_RTS)	? TIOCM_RTS: 0)   /* 0x004 */
		  | ((msr & EDGEPORT_MSR_CTS)	? TIOCM_CTS: 0)   /* 0x020 */
		  | ((msr & EDGEPORT_MSR_CD)	? TIOCM_CAR: 0)   /* 0x040 */
		  | ((msr & EDGEPORT_MSR_RI)	? TIOCM_RI:  0)   /* 0x080 */
		  | ((msr & EDGEPORT_MSR_DSR)	? TIOCM_DSR: 0);  /* 0x100 */

	return result;
}

static int edge_get_icount(struct tty_struct *tty,
				struct serial_icounter_struct *icount)
{
	struct usb_serial_port *port = tty->driver_data;
	struct edgeport_port *edge_port = usb_get_serial_port_data(port);
	struct async_icount cnow;
	cnow = edge_port->icount;

	icount->cts = cnow.cts;
	icount->dsr = cnow.dsr;
	icount->rng = cnow.rng;
	icount->dcd = cnow.dcd;
	icount->rx = cnow.rx;
	icount->tx = cnow.tx;
	icount->frame = cnow.frame;
	icount->overrun = cnow.overrun;
	icount->parity = cnow.parity;
	icount->brk = cnow.brk;
	icount->buf_overrun = cnow.buf_overrun;

	dev_dbg(&port->dev, "%s (%d) TIOCGICOUNT RX=%d, TX=%d\n", __func__,
		port->number, icount->rx, icount->tx);
	return 0;
}

static int get_serial_info(struct edgeport_port *edge_port,
				struct serial_struct __user *retinfo)
{
	struct serial_struct tmp;

	if (!retinfo)
		return -EFAULT;

	memset(&tmp, 0, sizeof(tmp));

	tmp.type		= PORT_16550A;
	tmp.line		= edge_port->port->serial->minor;
	tmp.port		= edge_port->port->number;
	tmp.irq			= 0;
	tmp.flags		= ASYNC_SKIP_TEST | ASYNC_AUTO_IRQ;
	tmp.xmit_fifo_size	= edge_port->maxTxCredits;
	tmp.baud_base		= 9600;
	tmp.close_delay		= 5*HZ;
	tmp.closing_wait	= 30*HZ;

	if (copy_to_user(retinfo, &tmp, sizeof(*retinfo)))
		return -EFAULT;
	return 0;
}


/*****************************************************************************
 * SerialIoctl
 *	this function handles any ioctl calls to the driver
 *****************************************************************************/
static int edge_ioctl(struct tty_struct *tty,
					unsigned int cmd, unsigned long arg)
{
	struct usb_serial_port *port = tty->driver_data;
	DEFINE_WAIT(wait);
	struct edgeport_port *edge_port = usb_get_serial_port_data(port);
	struct async_icount cnow;
	struct async_icount cprev;

	dev_dbg(&port->dev, "%s - port %d, cmd = 0x%x\n", __func__, port->number, cmd);

	switch (cmd) {
	case TIOCSERGETLSR:
		dev_dbg(&port->dev, "%s (%d) TIOCSERGETLSR\n", __func__,  port->number);
		return get_lsr_info(edge_port, (unsigned int __user *) arg);

	case TIOCGSERIAL:
		dev_dbg(&port->dev, "%s (%d) TIOCGSERIAL\n", __func__,  port->number);
		return get_serial_info(edge_port, (struct serial_struct __user *) arg);

	case TIOCMIWAIT:
		dev_dbg(&port->dev, "%s (%d) TIOCMIWAIT\n", __func__,  port->number);
		cprev = edge_port->icount;
		while (1) {
			prepare_to_wait(&edge_port->delta_msr_wait,
						&wait, TASK_INTERRUPTIBLE);
			schedule();
			finish_wait(&edge_port->delta_msr_wait, &wait);
			/* see if a signal did it */
			if (signal_pending(current))
				return -ERESTARTSYS;
			cnow = edge_port->icount;
			if (cnow.rng == cprev.rng && cnow.dsr == cprev.dsr &&
			    cnow.dcd == cprev.dcd && cnow.cts == cprev.cts)
				return -EIO; /* no change => error */
			if (((arg & TIOCM_RNG) && (cnow.rng != cprev.rng)) ||
			    ((arg & TIOCM_DSR) && (cnow.dsr != cprev.dsr)) ||
			    ((arg & TIOCM_CD)  && (cnow.dcd != cprev.dcd)) ||
			    ((arg & TIOCM_CTS) && (cnow.cts != cprev.cts))) {
				return 0;
			}
			cprev = cnow;
		}
		/* NOTREACHED */
		break;

	}
	return -ENOIOCTLCMD;
}


/*****************************************************************************
 * SerialBreak
 *	this function sends a break to the port
 *****************************************************************************/
static void edge_break(struct tty_struct *tty, int break_state)
{
	struct usb_serial_port *port = tty->driver_data;
	struct edgeport_port *edge_port = usb_get_serial_port_data(port);
	struct edgeport_serial *edge_serial = usb_get_serial_data(port->serial);
	int status;

	if ((!edge_serial->is_epic) ||
	    ((edge_serial->is_epic) &&
	     (edge_serial->epic_descriptor.Supports.IOSPChase))) {
		/* flush and chase */
		edge_port->chaseResponsePending = true;

		dev_dbg(&port->dev, "%s - Sending IOSP_CMD_CHASE_PORT\n", __func__);
		status = send_iosp_ext_cmd(edge_port, IOSP_CMD_CHASE_PORT, 0);
		if (status == 0) {
			/* block until chase finished */
			block_until_chase_response(edge_port);
		} else {
			edge_port->chaseResponsePending = false;
		}
	}

	if ((!edge_serial->is_epic) ||
	    ((edge_serial->is_epic) &&
	     (edge_serial->epic_descriptor.Supports.IOSPSetClrBreak))) {
		if (break_state == -1) {
			dev_dbg(&port->dev, "%s - Sending IOSP_CMD_SET_BREAK\n", __func__);
			status = send_iosp_ext_cmd(edge_port,
						IOSP_CMD_SET_BREAK, 0);
		} else {
			dev_dbg(&port->dev, "%s - Sending IOSP_CMD_CLEAR_BREAK\n", __func__);
			status = send_iosp_ext_cmd(edge_port,
						IOSP_CMD_CLEAR_BREAK, 0);
		}
		if (status)
			dev_dbg(&port->dev, "%s - error sending break set/clear command.\n",
				__func__);
	}
}


/*****************************************************************************
 * process_rcvd_data
 *	this function handles the data received on the bulk in pipe.
 *****************************************************************************/
static void process_rcvd_data(struct edgeport_serial *edge_serial,
				unsigned char *buffer, __u16 bufferLength)
{
	struct device *dev = &edge_serial->serial->dev->dev;
	struct usb_serial_port *port;
	struct edgeport_port *edge_port;
	struct tty_struct *tty;
	__u16 lastBufferLength;
	__u16 rxLen;

	lastBufferLength = bufferLength + 1;

	while (bufferLength > 0) {
		/* failsafe incase we get a message that we don't understand */
		if (lastBufferLength == bufferLength) {
			dev_dbg(dev, "%s - stuck in loop, exiting it.\n", __func__);
			break;
		}
		lastBufferLength = bufferLength;

		switch (edge_serial->rxState) {
		case EXPECT_HDR1:
			edge_serial->rxHeader1 = *buffer;
			++buffer;
			--bufferLength;

			if (bufferLength == 0) {
				edge_serial->rxState = EXPECT_HDR2;
				break;
			}
			/* otherwise, drop on through */
		case EXPECT_HDR2:
			edge_serial->rxHeader2 = *buffer;
			++buffer;
			--bufferLength;

			dev_dbg(dev, "%s - Hdr1=%02X Hdr2=%02X\n", __func__,
				edge_serial->rxHeader1, edge_serial->rxHeader2);
			/* Process depending on whether this header is
			 * data or status */

			if (IS_CMD_STAT_HDR(edge_serial->rxHeader1)) {
				/* Decode this status header and go to
				 * EXPECT_HDR1 (if we can process the status
				 * with only 2 bytes), or go to EXPECT_HDR3 to
				 * get the third byte. */
				edge_serial->rxPort =
				    IOSP_GET_HDR_PORT(edge_serial->rxHeader1);
				edge_serial->rxStatusCode =
				    IOSP_GET_STATUS_CODE(
						edge_serial->rxHeader1);

				if (!IOSP_STATUS_IS_2BYTE(
						edge_serial->rxStatusCode)) {
					/* This status needs additional bytes.
					 * Save what we have and then wait for
					 * more data.
					 */
					edge_serial->rxStatusParam
						= edge_serial->rxHeader2;
					edge_serial->rxState = EXPECT_HDR3;
					break;
				}
				/* We have all the header bytes, process the
				   status now */
				process_rcvd_status(edge_serial,
						edge_serial->rxHeader2, 0);
				edge_serial->rxState = EXPECT_HDR1;
				break;
			} else {
				edge_serial->rxPort =
				    IOSP_GET_HDR_PORT(edge_serial->rxHeader1);
				edge_serial->rxBytesRemaining =
				    IOSP_GET_HDR_DATA_LEN(
						edge_serial->rxHeader1,
						edge_serial->rxHeader2);
				dev_dbg(dev, "%s - Data for Port %u Len %u\n",
					__func__,
					edge_serial->rxPort,
					edge_serial->rxBytesRemaining);

				/* ASSERT(DevExt->RxPort < DevExt->NumPorts);
				 * ASSERT(DevExt->RxBytesRemaining <
				 *		IOSP_MAX_DATA_LENGTH);
				 */

				if (bufferLength == 0) {
					edge_serial->rxState = EXPECT_DATA;
					break;
				}
				/* Else, drop through */
			}
		case EXPECT_DATA: /* Expect data */
			if (bufferLength < edge_serial->rxBytesRemaining) {
				rxLen = bufferLength;
				/* Expect data to start next buffer */
				edge_serial->rxState = EXPECT_DATA;
			} else {
				/* BufLen >= RxBytesRemaining */
				rxLen = edge_serial->rxBytesRemaining;
				/* Start another header next time */
				edge_serial->rxState = EXPECT_HDR1;
			}

			bufferLength -= rxLen;
			edge_serial->rxBytesRemaining -= rxLen;

			/* spit this data back into the tty driver if this
			   port is open */
			if (rxLen) {
				port = edge_serial->serial->port[
							edge_serial->rxPort];
				edge_port = usb_get_serial_port_data(port);
				if (edge_port->open) {
					tty = tty_port_tty_get(
						&edge_port->port->port);
					if (tty) {
						dev_dbg(dev, "%s - Sending %d bytes to TTY for port %d\n",
							__func__, rxLen, edge_serial->rxPort);
						edge_tty_recv(&edge_serial->serial->dev->dev, tty, buffer, rxLen);
						tty_kref_put(tty);
					}
					edge_port->icount.rx += rxLen;
				}
				buffer += rxLen;
			}
			break;

		case EXPECT_HDR3:	/* Expect 3rd byte of status header */
			edge_serial->rxHeader3 = *buffer;
			++buffer;
			--bufferLength;

			/* We have all the header bytes, process the
			   status now */
			process_rcvd_status(edge_serial,
				edge_serial->rxStatusParam,
				edge_serial->rxHeader3);
			edge_serial->rxState = EXPECT_HDR1;
			break;
		}
	}
}


/*****************************************************************************
 * process_rcvd_status
 *	this function handles the any status messages received on the
 *	bulk in pipe.
 *****************************************************************************/
static void process_rcvd_status(struct edgeport_serial *edge_serial,
						__u8 byte2, __u8 byte3)
{
	struct usb_serial_port *port;
	struct edgeport_port *edge_port;
	struct tty_struct *tty;
	struct device *dev;
	__u8 code = edge_serial->rxStatusCode;

	/* switch the port pointer to the one being currently talked about */
	port = edge_serial->serial->port[edge_serial->rxPort];
	edge_port = usb_get_serial_port_data(port);
	if (edge_port == NULL) {
		dev_err(&edge_serial->serial->dev->dev,
			"%s - edge_port == NULL for port %d\n",
					__func__, edge_serial->rxPort);
		return;
	}
	dev = &port->dev;

	if (code == IOSP_EXT_STATUS) {
		switch (byte2) {
		case IOSP_EXT_STATUS_CHASE_RSP:
			/* we want to do EXT status regardless of port
			 * open/closed */
			dev_dbg(dev, "%s - Port %u EXT CHASE_RSP Data = %02x\n",
				__func__, edge_serial->rxPort, byte3);
			/* Currently, the only EXT_STATUS is Chase, so process
			 * here instead of one more call to one more subroutine
			 * If/when more EXT_STATUS, there'll be more work to do
			 * Also, we currently clear flag and close the port
			 * regardless of content of above's Byte3.
			 * We could choose to do something else when Byte3 says
			 * Timeout on Chase from Edgeport, like wait longer in
			 * block_until_chase_response, but for now we don't.
			 */
			edge_port->chaseResponsePending = false;
			wake_up(&edge_port->wait_chase);
			return;

		case IOSP_EXT_STATUS_RX_CHECK_RSP:
			dev_dbg(dev, "%s ========== Port %u CHECK_RSP Sequence = %02x =============\n",
				__func__, edge_serial->rxPort, byte3);
			/* Port->RxCheckRsp = true; */
			return;
		}
	}

	if (code == IOSP_STATUS_OPEN_RSP) {
		edge_port->txCredits = GET_TX_BUFFER_SIZE(byte3);
		edge_port->maxTxCredits = edge_port->txCredits;
		dev_dbg(dev, "%s - Port %u Open Response Initial MSR = %02x TxBufferSize = %d\n",
			__func__, edge_serial->rxPort, byte2, edge_port->txCredits);
		handle_new_msr(edge_port, byte2);

		/* send the current line settings to the port so we are
		   in sync with any further termios calls */
		tty = tty_port_tty_get(&edge_port->port->port);
		if (tty) {
			change_port_settings(tty,
				edge_port, &tty->termios);
			tty_kref_put(tty);
		}

		/* we have completed the open */
		edge_port->openPending = false;
		edge_port->open = true;
		wake_up(&edge_port->wait_open);
		return;
	}

	/* If port is closed, silently discard all rcvd status. We can
	 * have cases where buffered status is received AFTER the close
	 * port command is sent to the Edgeport.
	 */
	if (!edge_port->open || edge_port->closePending)
		return;

	switch (code) {
	/* Not currently sent by Edgeport */
	case IOSP_STATUS_LSR:
		dev_dbg(dev, "%s - Port %u LSR Status = %02x\n",
			__func__, edge_serial->rxPort, byte2);
		handle_new_lsr(edge_port, false, byte2, 0);
		break;

	case IOSP_STATUS_LSR_DATA:
		dev_dbg(dev, "%s - Port %u LSR Status = %02x, Data = %02x\n",
			__func__, edge_serial->rxPort, byte2, byte3);
		/* byte2 is LSR Register */
		/* byte3 is broken data byte */
		handle_new_lsr(edge_port, true, byte2, byte3);
		break;
	/*
	 *	case IOSP_EXT_4_STATUS:
	 *		dev_dbg(dev, "%s - Port %u LSR Status = %02x Data = %02x\n",
	 *			__func__, edge_serial->rxPort, byte2, byte3);
	 *		break;
	 */
	case IOSP_STATUS_MSR:
		dev_dbg(dev, "%s - Port %u MSR Status = %02x\n",
			__func__, edge_serial->rxPort, byte2);
		/*
		 * Process this new modem status and generate appropriate
		 * events, etc, based on the new status. This routine
		 * also saves the MSR in Port->ShadowMsr.
		 */
		handle_new_msr(edge_port, byte2);
		break;

	default:
		dev_dbg(dev, "%s - Unrecognized IOSP status code %u\n", __func__, code);
		break;
	}
}


/*****************************************************************************
 * edge_tty_recv
 *	this function passes data on to the tty flip buffer
 *****************************************************************************/
static void edge_tty_recv(struct device *dev, struct tty_struct *tty,
					unsigned char *data, int length)
{
	int cnt;

	cnt = tty_insert_flip_string(tty, data, length);
	if (cnt < length) {
		dev_err(dev, "%s - dropping data, %d bytes lost\n",
				__func__, length - cnt);
	}
	data += cnt;
	length -= cnt;

	tty_flip_buffer_push(tty);
}


/*****************************************************************************
 * handle_new_msr
 *	this function handles any change to the msr register for a port.
 *****************************************************************************/
static void handle_new_msr(struct edgeport_port *edge_port, __u8 newMsr)
{
	struct  async_icount *icount;

	if (newMsr & (EDGEPORT_MSR_DELTA_CTS | EDGEPORT_MSR_DELTA_DSR |
			EDGEPORT_MSR_DELTA_RI | EDGEPORT_MSR_DELTA_CD)) {
		icount = &edge_port->icount;

		/* update input line counters */
		if (newMsr & EDGEPORT_MSR_DELTA_CTS)
			icount->cts++;
		if (newMsr & EDGEPORT_MSR_DELTA_DSR)
			icount->dsr++;
		if (newMsr & EDGEPORT_MSR_DELTA_CD)
			icount->dcd++;
		if (newMsr & EDGEPORT_MSR_DELTA_RI)
			icount->rng++;
		wake_up_interruptible(&edge_port->delta_msr_wait);
	}

	/* Save the new modem status */
	edge_port->shadowMSR = newMsr & 0xf0;
}


/*****************************************************************************
 * handle_new_lsr
 *	this function handles any change to the lsr register for a port.
 *****************************************************************************/
static void handle_new_lsr(struct edgeport_port *edge_port, __u8 lsrData,
							__u8 lsr, __u8 data)
{
	__u8 newLsr = (__u8) (lsr & (__u8)
		(LSR_OVER_ERR | LSR_PAR_ERR | LSR_FRM_ERR | LSR_BREAK));
	struct async_icount *icount;

	edge_port->shadowLSR = lsr;

	if (newLsr & LSR_BREAK) {
		/*
		 * Parity and Framing errors only count if they
		 * occur exclusive of a break being
		 * received.
		 */
		newLsr &= (__u8)(LSR_OVER_ERR | LSR_BREAK);
	}

	/* Place LSR data byte into Rx buffer */
	if (lsrData) {
		struct tty_struct *tty =
				tty_port_tty_get(&edge_port->port->port);
		if (tty) {
			edge_tty_recv(&edge_port->port->dev, tty, &data, 1);
			tty_kref_put(tty);
		}
	}
	/* update input line counters */
	icount = &edge_port->icount;
	if (newLsr & LSR_BREAK)
		icount->brk++;
	if (newLsr & LSR_OVER_ERR)
		icount->overrun++;
	if (newLsr & LSR_PAR_ERR)
		icount->parity++;
	if (newLsr & LSR_FRM_ERR)
		icount->frame++;
}


/****************************************************************************
 * sram_write
 *	writes a number of bytes to the Edgeport device's sram starting at the
 *	given address.
 *	If successful returns the number of bytes written, otherwise it returns
 *	a negative error number of the problem.
 ****************************************************************************/
static int sram_write(struct usb_serial *serial, __u16 extAddr, __u16 addr,
					__u16 length, const __u8 *data)
{
	int result;
	__u16 current_length;
	unsigned char *transfer_buffer;

	dev_dbg(&serial->dev->dev, "%s - %x, %x, %d\n", __func__, extAddr, addr, length);

	transfer_buffer =  kmalloc(64, GFP_KERNEL);
	if (!transfer_buffer) {
		dev_err(&serial->dev->dev, "%s - kmalloc(%d) failed.\n",
							__func__, 64);
		return -ENOMEM;
	}

	/* need to split these writes up into 64 byte chunks */
	result = 0;
	while (length > 0) {
		if (length > 64)
			current_length = 64;
		else
			current_length = length;

/*		dev_dbg(&serial->dev->dev, "%s - writing %x, %x, %d\n", __func__, extAddr, addr, current_length); */
		memcpy(transfer_buffer, data, current_length);
		result = usb_control_msg(serial->dev,
					usb_sndctrlpipe(serial->dev, 0),
					USB_REQUEST_ION_WRITE_RAM,
					0x40, addr, extAddr, transfer_buffer,
					current_length, 300);
		if (result < 0)
			break;
		length -= current_length;
		addr += current_length;
		data += current_length;
	}

	kfree(transfer_buffer);
	return result;
}


/****************************************************************************
 * rom_write
 *	writes a number of bytes to the Edgeport device's ROM starting at the
 *	given address.
 *	If successful returns the number of bytes written, otherwise it returns
 *	a negative error number of the problem.
 ****************************************************************************/
static int rom_write(struct usb_serial *serial, __u16 extAddr, __u16 addr,
					__u16 length, const __u8 *data)
{
	int result;
	__u16 current_length;
	unsigned char *transfer_buffer;

	transfer_buffer =  kmalloc(64, GFP_KERNEL);
	if (!transfer_buffer) {
		dev_err(&serial->dev->dev, "%s - kmalloc(%d) failed.\n",
								__func__, 64);
		return -ENOMEM;
	}

	/* need to split these writes up into 64 byte chunks */
	result = 0;
	while (length > 0) {
		if (length > 64)
			current_length = 64;
		else
			current_length = length;
		memcpy(transfer_buffer, data, current_length);
		result = usb_control_msg(serial->dev,
					usb_sndctrlpipe(serial->dev, 0),
					USB_REQUEST_ION_WRITE_ROM, 0x40,
					addr, extAddr,
					transfer_buffer, current_length, 300);
		if (result < 0)
			break;
		length -= current_length;
		addr += current_length;
		data += current_length;
	}

	kfree(transfer_buffer);
	return result;
}


/****************************************************************************
 * rom_read
 *	reads a number of bytes from the Edgeport device starting at the given
 *	address.
 *	If successful returns the number of bytes read, otherwise it returns
 *	a negative error number of the problem.
 ****************************************************************************/
static int rom_read(struct usb_serial *serial, __u16 extAddr,
					__u16 addr, __u16 length, __u8 *data)
{
	int result;
	__u16 current_length;
	unsigned char *transfer_buffer;

	transfer_buffer =  kmalloc(64, GFP_KERNEL);
	if (!transfer_buffer) {
		dev_err(&serial->dev->dev,
			"%s - kmalloc(%d) failed.\n", __func__, 64);
		return -ENOMEM;
	}

	/* need to split these reads up into 64 byte chunks */
	result = 0;
	while (length > 0) {
		if (length > 64)
			current_length = 64;
		else
			current_length = length;
		result = usb_control_msg(serial->dev,
					usb_rcvctrlpipe(serial->dev, 0),
					USB_REQUEST_ION_READ_ROM,
					0xC0, addr, extAddr, transfer_buffer,
					current_length, 300);
		if (result < 0)
			break;
		memcpy(data, transfer_buffer, current_length);
		length -= current_length;
		addr += current_length;
		data += current_length;
	}

	kfree(transfer_buffer);
	return result;
}


/****************************************************************************
 * send_iosp_ext_cmd
 *	Is used to send a IOSP message to the Edgeport device
 ****************************************************************************/
static int send_iosp_ext_cmd(struct edgeport_port *edge_port,
						__u8 command, __u8 param)
{
	unsigned char   *buffer;
	unsigned char   *currentCommand;
	int             length = 0;
	int             status = 0;

	buffer = kmalloc(10, GFP_ATOMIC);
	if (!buffer) {
		dev_err(&edge_port->port->dev,
				"%s - kmalloc(%d) failed.\n", __func__, 10);
		return -ENOMEM;
	}

	currentCommand = buffer;

	MAKE_CMD_EXT_CMD(&currentCommand, &length,
		edge_port->port->number - edge_port->port->serial->minor,
		command, param);

	status = write_cmd_usb(edge_port, buffer, length);
	if (status) {
		/* something bad happened, let's free up the memory */
		kfree(buffer);
	}

	return status;
}


/*****************************************************************************
 * write_cmd_usb
 *	this function writes the given buffer out to the bulk write endpoint.
 *****************************************************************************/
static int write_cmd_usb(struct edgeport_port *edge_port,
					unsigned char *buffer, int length)
{
	struct edgeport_serial *edge_serial =
				usb_get_serial_data(edge_port->port->serial);
	struct device *dev = &edge_port->port->dev;
	int status = 0;
	struct urb *urb;

	usb_serial_debug_data(dev, __func__, length, buffer);

	/* Allocate our next urb */
	urb = usb_alloc_urb(0, GFP_ATOMIC);
	if (!urb)
		return -ENOMEM;

	atomic_inc(&CmdUrbs);
	dev_dbg(dev, "%s - ALLOCATE URB %p (outstanding %d)\n",
		__func__, urb, atomic_read(&CmdUrbs));

	usb_fill_bulk_urb(urb, edge_serial->serial->dev,
			usb_sndbulkpipe(edge_serial->serial->dev,
					edge_serial->bulk_out_endpoint),
			buffer, length, edge_bulk_out_cmd_callback, edge_port);

	edge_port->commandPending = true;
	status = usb_submit_urb(urb, GFP_ATOMIC);

	if (status) {
		/* something went wrong */
		dev_err(dev, "%s - usb_submit_urb(write command) failed, status = %d\n",
			__func__, status);
		usb_kill_urb(urb);
		usb_free_urb(urb);
		atomic_dec(&CmdUrbs);
		return status;
	}

#if 0
	wait_event(&edge_port->wait_command, !edge_port->commandPending);

	if (edge_port->commandPending) {
		/* command timed out */
		dev_dbg(dev, "%s - command timed out\n", __func__);
		status = -EINVAL;
	}
#endif
	return status;
}


/*****************************************************************************
 * send_cmd_write_baud_rate
 *	this function sends the proper command to change the baud rate of the
 *	specified port.
 *****************************************************************************/
static int send_cmd_write_baud_rate(struct edgeport_port *edge_port,
								int baudRate)
{
	struct edgeport_serial *edge_serial =
				usb_get_serial_data(edge_port->port->serial);
	struct device *dev = &edge_port->port->dev;
	unsigned char *cmdBuffer;
	unsigned char *currCmd;
	int cmdLen = 0;
	int divisor;
	int status;
	unsigned char number =
		edge_port->port->number - edge_port->port->serial->minor;

	if (edge_serial->is_epic &&
	    !edge_serial->epic_descriptor.Supports.IOSPSetBaudRate) {
		dev_dbg(dev, "SendCmdWriteBaudRate - NOT Setting baud rate for port = %d, baud = %d\n",
			edge_port->port->number, baudRate);
		return 0;
	}

	dev_dbg(dev, "%s - port = %d, baud = %d\n", __func__,
		edge_port->port->number, baudRate);

	status = calc_baud_rate_divisor(dev, baudRate, &divisor);
	if (status) {
		dev_err(dev, "%s - bad baud rate\n", __func__);
		return status;
	}

	/* Alloc memory for the string of commands. */
	cmdBuffer =  kmalloc(0x100, GFP_ATOMIC);
	if (!cmdBuffer) {
		dev_err(dev, "%s - kmalloc(%d) failed.\n", __func__, 0x100);
		return -ENOMEM;
	}
	currCmd = cmdBuffer;

	/* Enable access to divisor latch */
	MAKE_CMD_WRITE_REG(&currCmd, &cmdLen, number, LCR, LCR_DL_ENABLE);

	/* Write the divisor itself */
	MAKE_CMD_WRITE_REG(&currCmd, &cmdLen, number, DLL, LOW8(divisor));
	MAKE_CMD_WRITE_REG(&currCmd, &cmdLen, number, DLM, HIGH8(divisor));

	/* Restore original value to disable access to divisor latch */
	MAKE_CMD_WRITE_REG(&currCmd, &cmdLen, number, LCR,
						edge_port->shadowLCR);

	status = write_cmd_usb(edge_port, cmdBuffer, cmdLen);
	if (status) {
		/* something bad happened, let's free up the memory */
		kfree(cmdBuffer);
	}

	return status;
}


/*****************************************************************************
 * calc_baud_rate_divisor
 *	this function calculates the proper baud rate divisor for the specified
 *	baud rate.
 *****************************************************************************/
static int calc_baud_rate_divisor(struct device *dev, int baudrate, int *divisor)
{
	int i;
	__u16 custom;

	for (i = 0; i < ARRAY_SIZE(divisor_table); i++) {
		if (divisor_table[i].BaudRate == baudrate) {
			*divisor = divisor_table[i].Divisor;
			return 0;
		}
	}

	/* We have tried all of the standard baud rates
	 * lets try to calculate the divisor for this baud rate
	 * Make sure the baud rate is reasonable */
	if (baudrate > 50 && baudrate < 230400) {
		/* get divisor */
		custom = (__u16)((230400L + baudrate/2) / baudrate);

		*divisor = custom;

		dev_dbg(dev, "%s - Baud %d = %d\n", __func__, baudrate, custom);
		return 0;
	}

	return -1;
}


/*****************************************************************************
 * send_cmd_write_uart_register
 *  this function builds up a uart register message and sends to the device.
 *****************************************************************************/
static int send_cmd_write_uart_register(struct edgeport_port *edge_port,
						__u8 regNum, __u8 regValue)
{
	struct edgeport_serial *edge_serial =
				usb_get_serial_data(edge_port->port->serial);
	struct device *dev = &edge_port->port->dev;
	unsigned char *cmdBuffer;
	unsigned char *currCmd;
	unsigned long cmdLen = 0;
	int status;

	dev_dbg(dev, "%s - write to %s register 0x%02x\n",
		(regNum == MCR) ? "MCR" : "LCR", __func__, regValue);

	if (edge_serial->is_epic &&
	    !edge_serial->epic_descriptor.Supports.IOSPWriteMCR &&
	    regNum == MCR) {
		dev_dbg(dev, "SendCmdWriteUartReg - Not writing to MCR Register\n");
		return 0;
	}

	if (edge_serial->is_epic &&
	    !edge_serial->epic_descriptor.Supports.IOSPWriteLCR &&
	    regNum == LCR) {
		dev_dbg(dev, "SendCmdWriteUartReg - Not writing to LCR Register\n");
		return 0;
	}

	/* Alloc memory for the string of commands. */
	cmdBuffer = kmalloc(0x10, GFP_ATOMIC);
	if (cmdBuffer == NULL)
		return -ENOMEM;

	currCmd = cmdBuffer;

	/* Build a cmd in the buffer to write the given register */
	MAKE_CMD_WRITE_REG(&currCmd, &cmdLen,
		edge_port->port->number - edge_port->port->serial->minor,
		regNum, regValue);

	status = write_cmd_usb(edge_port, cmdBuffer, cmdLen);
	if (status) {
		/* something bad happened, let's free up the memory */
		kfree(cmdBuffer);
	}

	return status;
}


/*****************************************************************************
 * change_port_settings
 *	This routine is called to set the UART on the device to match the
 *	specified new settings.
 *****************************************************************************/

static void change_port_settings(struct tty_struct *tty,
	struct edgeport_port *edge_port, struct ktermios *old_termios)
{
	struct device *dev = &edge_port->port->dev;
	struct edgeport_serial *edge_serial =
			usb_get_serial_data(edge_port->port->serial);
	int baud;
	unsigned cflag;
	__u8 mask = 0xff;
	__u8 lData;
	__u8 lParity;
	__u8 lStop;
	__u8 rxFlow;
	__u8 txFlow;
	int status;

	dev_dbg(dev, "%s - port %d\n", __func__, edge_port->port->number);

	if (!edge_port->open &&
	    !edge_port->openPending) {
		dev_dbg(dev, "%s - port not opened\n", __func__);
		return;
	}

	cflag = tty->termios.c_cflag;

	switch (cflag & CSIZE) {
	case CS5:
		lData = LCR_BITS_5; mask = 0x1f;
		dev_dbg(dev, "%s - data bits = 5\n", __func__);
		break;
	case CS6:
		lData = LCR_BITS_6; mask = 0x3f;
		dev_dbg(dev, "%s - data bits = 6\n", __func__);
		break;
	case CS7:
		lData = LCR_BITS_7; mask = 0x7f;
		dev_dbg(dev, "%s - data bits = 7\n", __func__);
		break;
	default:
	case CS8:
		lData = LCR_BITS_8;
		dev_dbg(dev, "%s - data bits = 8\n", __func__);
		break;
	}

	lParity = LCR_PAR_NONE;
	if (cflag & PARENB) {
		if (cflag & CMSPAR) {
			if (cflag & PARODD) {
				lParity = LCR_PAR_MARK;
				dev_dbg(dev, "%s - parity = mark\n", __func__);
			} else {
				lParity = LCR_PAR_SPACE;
				dev_dbg(dev, "%s - parity = space\n", __func__);
			}
		} else if (cflag & PARODD) {
			lParity = LCR_PAR_ODD;
			dev_dbg(dev, "%s - parity = odd\n", __func__);
		} else {
			lParity = LCR_PAR_EVEN;
			dev_dbg(dev, "%s - parity = even\n", __func__);
		}
	} else {
		dev_dbg(dev, "%s - parity = none\n", __func__);
	}

	if (cflag & CSTOPB) {
		lStop = LCR_STOP_2;
		dev_dbg(dev, "%s - stop bits = 2\n", __func__);
	} else {
		lStop = LCR_STOP_1;
		dev_dbg(dev, "%s - stop bits = 1\n", __func__);
	}

	/* figure out the flow control settings */
	rxFlow = txFlow = 0x00;
	if (cflag & CRTSCTS) {
		rxFlow |= IOSP_RX_FLOW_RTS;
		txFlow |= IOSP_TX_FLOW_CTS;
		dev_dbg(dev, "%s - RTS/CTS is enabled\n", __func__);
	} else {
		dev_dbg(dev, "%s - RTS/CTS is disabled\n", __func__);
	}

	/* if we are implementing XON/XOFF, set the start and stop character
	   in the device */
	if (I_IXOFF(tty) || I_IXON(tty)) {
		unsigned char stop_char  = STOP_CHAR(tty);
		unsigned char start_char = START_CHAR(tty);

		if ((!edge_serial->is_epic) ||
		    ((edge_serial->is_epic) &&
		     (edge_serial->epic_descriptor.Supports.IOSPSetXChar))) {
			send_iosp_ext_cmd(edge_port,
					IOSP_CMD_SET_XON_CHAR, start_char);
			send_iosp_ext_cmd(edge_port,
					IOSP_CMD_SET_XOFF_CHAR, stop_char);
		}

		/* if we are implementing INBOUND XON/XOFF */
		if (I_IXOFF(tty)) {
			rxFlow |= IOSP_RX_FLOW_XON_XOFF;
			dev_dbg(dev, "%s - INBOUND XON/XOFF is enabled, XON = %2x, XOFF = %2x\n",
				__func__, start_char, stop_char);
		} else {
			dev_dbg(dev, "%s - INBOUND XON/XOFF is disabled\n", __func__);
		}

		/* if we are implementing OUTBOUND XON/XOFF */
		if (I_IXON(tty)) {
			txFlow |= IOSP_TX_FLOW_XON_XOFF;
			dev_dbg(dev, "%s - OUTBOUND XON/XOFF is enabled, XON = %2x, XOFF = %2x\n",
				__func__, start_char, stop_char);
		} else {
			dev_dbg(dev, "%s - OUTBOUND XON/XOFF is disabled\n", __func__);
		}
	}

	/* Set flow control to the configured value */
	if ((!edge_serial->is_epic) ||
	    ((edge_serial->is_epic) &&
	     (edge_serial->epic_descriptor.Supports.IOSPSetRxFlow)))
		send_iosp_ext_cmd(edge_port, IOSP_CMD_SET_RX_FLOW, rxFlow);
	if ((!edge_serial->is_epic) ||
	    ((edge_serial->is_epic) &&
	     (edge_serial->epic_descriptor.Supports.IOSPSetTxFlow)))
		send_iosp_ext_cmd(edge_port, IOSP_CMD_SET_TX_FLOW, txFlow);


	edge_port->shadowLCR &= ~(LCR_BITS_MASK | LCR_STOP_MASK | LCR_PAR_MASK);
	edge_port->shadowLCR |= (lData | lParity | lStop);

	edge_port->validDataMask = mask;

	/* Send the updated LCR value to the EdgePort */
	status = send_cmd_write_uart_register(edge_port, LCR,
							edge_port->shadowLCR);
	if (status != 0)
		return;

	/* set up the MCR register and send it to the EdgePort */
	edge_port->shadowMCR = MCR_MASTER_IE;
	if (cflag & CBAUD)
		edge_port->shadowMCR |= (MCR_DTR | MCR_RTS);

	status = send_cmd_write_uart_register(edge_port, MCR,
						edge_port->shadowMCR);
	if (status != 0)
		return;

	/* Determine divisor based on baud rate */
	baud = tty_get_baud_rate(tty);
	if (!baud) {
		/* pick a default, any default... */
		baud = 9600;
	}

	dev_dbg(dev, "%s - baud rate = %d\n", __func__, baud);
	status = send_cmd_write_baud_rate(edge_port, baud);
	if (status == -1) {
		/* Speed change was not possible - put back the old speed */
		baud = tty_termios_baud_rate(old_termios);
		tty_encode_baud_rate(tty, baud, baud);
	}
}


/****************************************************************************
 * unicode_to_ascii
 *	Turns a string from Unicode into ASCII.
 *	Doesn't do a good job with any characters that are outside the normal
 *	ASCII range, but it's only for debugging...
 *	NOTE: expects the unicode in LE format
 ****************************************************************************/
static void unicode_to_ascii(char *string, int buflen,
					__le16 *unicode, int unicode_size)
{
	int i;

	if (buflen <= 0)	/* never happens, but... */
		return;
	--buflen;		/* space for nul */

	for (i = 0; i < unicode_size; i++) {
		if (i >= buflen)
			break;
		string[i] = (char)(le16_to_cpu(unicode[i]));
	}
	string[i] = 0x00;
}


/****************************************************************************
 * get_manufacturing_desc
 *	reads in the manufacturing descriptor and stores it into the serial
 *	structure.
 ****************************************************************************/
static void get_manufacturing_desc(struct edgeport_serial *edge_serial)
{
	struct device *dev = &edge_serial->serial->dev->dev;
	int response;

	dev_dbg(dev, "getting manufacturer descriptor\n");

	response = rom_read(edge_serial->serial,
				(EDGE_MANUF_DESC_ADDR & 0xffff0000) >> 16,
				(__u16)(EDGE_MANUF_DESC_ADDR & 0x0000ffff),
				EDGE_MANUF_DESC_LEN,
				(__u8 *)(&edge_serial->manuf_descriptor));

	if (response < 1)
		dev_err(dev, "error in getting manufacturer descriptor\n");
	else {
		char string[30];
		dev_dbg(dev, "**Manufacturer Descriptor\n");
		dev_dbg(dev, "  RomSize:        %dK\n",
			edge_serial->manuf_descriptor.RomSize);
		dev_dbg(dev, "  RamSize:        %dK\n",
			edge_serial->manuf_descriptor.RamSize);
		dev_dbg(dev, "  CpuRev:         %d\n",
			edge_serial->manuf_descriptor.CpuRev);
		dev_dbg(dev, "  BoardRev:       %d\n",
			edge_serial->manuf_descriptor.BoardRev);
		dev_dbg(dev, "  NumPorts:       %d\n",
			edge_serial->manuf_descriptor.NumPorts);
		dev_dbg(dev, "  DescDate:       %d/%d/%d\n",
			edge_serial->manuf_descriptor.DescDate[0],
			edge_serial->manuf_descriptor.DescDate[1],
			edge_serial->manuf_descriptor.DescDate[2]+1900);
		unicode_to_ascii(string, sizeof(string),
			edge_serial->manuf_descriptor.SerialNumber,
			edge_serial->manuf_descriptor.SerNumLength/2);
		dev_dbg(dev, "  SerialNumber: %s\n", string);
		unicode_to_ascii(string, sizeof(string),
			edge_serial->manuf_descriptor.AssemblyNumber,
			edge_serial->manuf_descriptor.AssemblyNumLength/2);
		dev_dbg(dev, "  AssemblyNumber: %s\n", string);
		unicode_to_ascii(string, sizeof(string),
		    edge_serial->manuf_descriptor.OemAssyNumber,
		    edge_serial->manuf_descriptor.OemAssyNumLength/2);
		dev_dbg(dev, "  OemAssyNumber:  %s\n", string);
		dev_dbg(dev, "  UartType:       %d\n",
			edge_serial->manuf_descriptor.UartType);
		dev_dbg(dev, "  IonPid:         %d\n",
			edge_serial->manuf_descriptor.IonPid);
		dev_dbg(dev, "  IonConfig:      %d\n",
			edge_serial->manuf_descriptor.IonConfig);
	}
}


/****************************************************************************
 * get_boot_desc
 *	reads in the bootloader descriptor and stores it into the serial
 *	structure.
 ****************************************************************************/
static void get_boot_desc(struct edgeport_serial *edge_serial)
{
	struct device *dev = &edge_serial->serial->dev->dev;
	int response;

	dev_dbg(dev, "getting boot descriptor\n");

	response = rom_read(edge_serial->serial,
				(EDGE_BOOT_DESC_ADDR & 0xffff0000) >> 16,
				(__u16)(EDGE_BOOT_DESC_ADDR & 0x0000ffff),
				EDGE_BOOT_DESC_LEN,
				(__u8 *)(&edge_serial->boot_descriptor));

	if (response < 1)
		dev_err(dev, "error in getting boot descriptor\n");
	else {
		dev_dbg(dev, "**Boot Descriptor:\n");
		dev_dbg(dev, "  BootCodeLength: %d\n",
			le16_to_cpu(edge_serial->boot_descriptor.BootCodeLength));
		dev_dbg(dev, "  MajorVersion:   %d\n",
			edge_serial->boot_descriptor.MajorVersion);
		dev_dbg(dev, "  MinorVersion:   %d\n",
			edge_serial->boot_descriptor.MinorVersion);
		dev_dbg(dev, "  BuildNumber:    %d\n",
			le16_to_cpu(edge_serial->boot_descriptor.BuildNumber));
		dev_dbg(dev, "  Capabilities:   0x%x\n",
		      le16_to_cpu(edge_serial->boot_descriptor.Capabilities));
		dev_dbg(dev, "  UConfig0:       %d\n",
			edge_serial->boot_descriptor.UConfig0);
		dev_dbg(dev, "  UConfig1:       %d\n",
			edge_serial->boot_descriptor.UConfig1);
	}
}


/****************************************************************************
 * load_application_firmware
 *	This is called to load the application firmware to the device
 ****************************************************************************/
static void load_application_firmware(struct edgeport_serial *edge_serial)
{
	struct device *dev = &edge_serial->serial->dev->dev;
	const struct ihex_binrec *rec;
	const struct firmware *fw;
	const char *fw_name;
	const char *fw_info;
	int response;
	__u32 Operaddr;
	__u16 build;

	switch (edge_serial->product_info.iDownloadFile) {
		case EDGE_DOWNLOAD_FILE_I930:
			fw_info = "downloading firmware version (930)";
			fw_name	= "edgeport/down.fw";
			break;

		case EDGE_DOWNLOAD_FILE_80251:
			fw_info = "downloading firmware version (80251)";
			fw_name	= "edgeport/down2.fw";
			break;

		case EDGE_DOWNLOAD_FILE_NONE:
			dev_dbg(dev, "No download file specified, skipping download\n");
			return;

		default:
			return;
	}

	response = request_ihex_firmware(&fw, fw_name,
				    &edge_serial->serial->dev->dev);
	if (response) {
		dev_err(dev, "Failed to load image \"%s\" err %d\n",
		       fw_name, response);
		return;
	}

	rec = (const struct ihex_binrec *)fw->data;
	build = (rec->data[2] << 8) | rec->data[3];

	dev_dbg(dev, "%s %d.%d.%d\n", fw_info, rec->data[0], rec->data[1], build);

	edge_serial->product_info.FirmwareMajorVersion = rec->data[0];
	edge_serial->product_info.FirmwareMinorVersion = rec->data[1];
	edge_serial->product_info.FirmwareBuildNumber = cpu_to_le16(build);

	for (rec = ihex_next_binrec(rec); rec;
	     rec = ihex_next_binrec(rec)) {
		Operaddr = be32_to_cpu(rec->addr);
		response = sram_write(edge_serial->serial,
				     Operaddr >> 16,
				     Operaddr & 0xFFFF,
				     be16_to_cpu(rec->len),
				     &rec->data[0]);
		if (response < 0) {
			dev_err(&edge_serial->serial->dev->dev,
				"sram_write failed (%x, %x, %d)\n",
				Operaddr >> 16, Operaddr & 0xFFFF,
				be16_to_cpu(rec->len));
			break;
		}
	}

	dev_dbg(dev, "sending exec_dl_code\n");
	response = usb_control_msg (edge_serial->serial->dev,
				    usb_sndctrlpipe(edge_serial->serial->dev, 0),
				    USB_REQUEST_ION_EXEC_DL_CODE,
				    0x40, 0x4000, 0x0001, NULL, 0, 3000);

	release_firmware(fw);
}


/****************************************************************************
 * edge_startup
 ****************************************************************************/
static int edge_startup(struct usb_serial *serial)
{
	struct edgeport_serial *edge_serial;
	struct edgeport_port *edge_port;
	struct usb_device *dev;
	struct device *ddev = &serial->dev->dev;
	int i, j;
	int response;
	bool interrupt_in_found;
	bool bulk_in_found;
	bool bulk_out_found;
	static __u32 descriptor[3] = {	EDGE_COMPATIBILITY_MASK0,
					EDGE_COMPATIBILITY_MASK1,
					EDGE_COMPATIBILITY_MASK2 };

	dev = serial->dev;

	/* create our private serial structure */
	edge_serial = kzalloc(sizeof(struct edgeport_serial), GFP_KERNEL);
	if (edge_serial == NULL) {
		dev_err(&serial->dev->dev, "%s - Out of memory\n", __func__);
		return -ENOMEM;
	}
	spin_lock_init(&edge_serial->es_lock);
	edge_serial->serial = serial;
	usb_set_serial_data(serial, edge_serial);

	/* get the name for the device from the device */
	i = usb_string(dev, dev->descriptor.iManufacturer,
	    &edge_serial->name[0], MAX_NAME_LEN+1);
	if (i < 0)
		i = 0;
	edge_serial->name[i++] = ' ';
	usb_string(dev, dev->descriptor.iProduct,
	    &edge_serial->name[i], MAX_NAME_LEN+2 - i);

	dev_info(&serial->dev->dev, "%s detected\n", edge_serial->name);

	/* Read the epic descriptor */
	if (get_epic_descriptor(edge_serial) <= 0) {
		/* memcpy descriptor to Supports structures */
		memcpy(&edge_serial->epic_descriptor.Supports, descriptor,
		       sizeof(struct edge_compatibility_bits));

		/* get the manufacturing descriptor for this device */
		get_manufacturing_desc(edge_serial);

		/* get the boot descriptor */
		get_boot_desc(edge_serial);

		get_product_info(edge_serial);
	}

	/* set the number of ports from the manufacturing description */
	/* serial->num_ports = serial->product_info.NumPorts; */
	if ((!edge_serial->is_epic) &&
	    (edge_serial->product_info.NumPorts != serial->num_ports)) {
		dev_warn(ddev,
			"Device Reported %d serial ports vs. core thinking we have %d ports, email greg@kroah.com this information.\n",
			 edge_serial->product_info.NumPorts,
			 serial->num_ports);
	}

	dev_dbg(ddev, "%s - time 1 %ld\n", __func__, jiffies);

	/* If not an EPiC device */
	if (!edge_serial->is_epic) {
		/* now load the application firmware into this device */
		load_application_firmware(edge_serial);

		dev_dbg(ddev, "%s - time 2 %ld\n", __func__, jiffies);

		/* Check current Edgeport EEPROM and update if necessary */
		update_edgeport_E2PROM(edge_serial);

		dev_dbg(ddev, "%s - time 3 %ld\n", __func__, jiffies);

		/* set the configuration to use #1 */
/*		dev_dbg(ddev, "set_configuration 1\n"); */
/*		usb_set_configuration (dev, 1); */
	}
	dev_dbg(ddev, "  FirmwareMajorVersion  %d.%d.%d\n",
	    edge_serial->product_info.FirmwareMajorVersion,
	    edge_serial->product_info.FirmwareMinorVersion,
	    le16_to_cpu(edge_serial->product_info.FirmwareBuildNumber));

	/* we set up the pointers to the endpoints in the edge_open function,
	 * as the structures aren't created yet. */

	/* set up our port private structures */
	for (i = 0; i < serial->num_ports; ++i) {
		edge_port = kzalloc(sizeof(struct edgeport_port), GFP_KERNEL);
		if (edge_port == NULL) {
			dev_err(ddev, "%s - Out of memory\n", __func__);
			for (j = 0; j < i; ++j) {
				kfree(usb_get_serial_port_data(serial->port[j]));
				usb_set_serial_port_data(serial->port[j],
									NULL);
			}
			usb_set_serial_data(serial, NULL);
			kfree(edge_serial);
			return -ENOMEM;
		}
		spin_lock_init(&edge_port->ep_lock);
		edge_port->port = serial->port[i];
		usb_set_serial_port_data(serial->port[i], edge_port);
	}

	response = 0;

	if (edge_serial->is_epic) {
		/* EPIC thing, set up our interrupt polling now and our read
		 * urb, so that the device knows it really is connected. */
		interrupt_in_found = bulk_in_found = bulk_out_found = false;
		for (i = 0; i < serial->interface->altsetting[0]
						.desc.bNumEndpoints; ++i) {
			struct usb_endpoint_descriptor *endpoint;
			int buffer_size;

			endpoint = &serial->interface->altsetting[0].
							endpoint[i].desc;
			buffer_size = usb_endpoint_maxp(endpoint);
			if (!interrupt_in_found &&
			    (usb_endpoint_is_int_in(endpoint))) {
				/* we found a interrupt in endpoint */
				dev_dbg(ddev, "found interrupt in\n");

				/* not set up yet, so do it now */
				edge_serial->interrupt_read_urb =
						usb_alloc_urb(0, GFP_KERNEL);
				if (!edge_serial->interrupt_read_urb) {
					dev_err(ddev, "out of memory\n");
					return -ENOMEM;
				}
				edge_serial->interrupt_in_buffer =
					kmalloc(buffer_size, GFP_KERNEL);
				if (!edge_serial->interrupt_in_buffer) {
					dev_err(ddev, "out of memory\n");
					usb_free_urb(edge_serial->interrupt_read_urb);
					return -ENOMEM;
				}
				edge_serial->interrupt_in_endpoint =
						endpoint->bEndpointAddress;

				/* set up our interrupt urb */
				usb_fill_int_urb(
					edge_serial->interrupt_read_urb,
					dev,
					usb_rcvintpipe(dev,
						endpoint->bEndpointAddress),
					edge_serial->interrupt_in_buffer,
					buffer_size,
					edge_interrupt_callback,
					edge_serial,
					endpoint->bInterval);

				interrupt_in_found = true;
			}

			if (!bulk_in_found &&
				(usb_endpoint_is_bulk_in(endpoint))) {
				/* we found a bulk in endpoint */
				dev_dbg(ddev, "found bulk in\n");

				/* not set up yet, so do it now */
				edge_serial->read_urb =
						usb_alloc_urb(0, GFP_KERNEL);
				if (!edge_serial->read_urb) {
					dev_err(ddev, "out of memory\n");
					return -ENOMEM;
				}
				edge_serial->bulk_in_buffer =
					kmalloc(buffer_size, GFP_KERNEL);
				if (!edge_serial->bulk_in_buffer) {
					dev_err(&dev->dev, "out of memory\n");
					usb_free_urb(edge_serial->read_urb);
					return -ENOMEM;
				}
				edge_serial->bulk_in_endpoint =
						endpoint->bEndpointAddress;

				/* set up our bulk in urb */
				usb_fill_bulk_urb(edge_serial->read_urb, dev,
					usb_rcvbulkpipe(dev,
						endpoint->bEndpointAddress),
					edge_serial->bulk_in_buffer,
					usb_endpoint_maxp(endpoint),
					edge_bulk_in_callback,
					edge_serial);
				bulk_in_found = true;
			}

			if (!bulk_out_found &&
			    (usb_endpoint_is_bulk_out(endpoint))) {
				/* we found a bulk out endpoint */
				dev_dbg(ddev, "found bulk out\n");
				edge_serial->bulk_out_endpoint =
						endpoint->bEndpointAddress;
				bulk_out_found = true;
			}
		}

		if (!interrupt_in_found || !bulk_in_found || !bulk_out_found) {
			dev_err(ddev, "Error - the proper endpoints were not found!\n");
			return -ENODEV;
		}

		/* start interrupt read for this edgeport this interrupt will
		 * continue as long as the edgeport is connected */
		response = usb_submit_urb(edge_serial->interrupt_read_urb,
								GFP_KERNEL);
		if (response)
			dev_err(ddev, "%s - Error %d submitting control urb\n",
				__func__, response);
	}
	return response;
}


/****************************************************************************
 * edge_disconnect
 *	This function is called whenever the device is removed from the usb bus.
 ****************************************************************************/
static void edge_disconnect(struct usb_serial *serial)
{
	struct edgeport_serial *edge_serial = usb_get_serial_data(serial);

	/* stop reads and writes on all ports */
	/* free up our endpoint stuff */
	if (edge_serial->is_epic) {
		usb_kill_urb(edge_serial->interrupt_read_urb);
		usb_free_urb(edge_serial->interrupt_read_urb);
		kfree(edge_serial->interrupt_in_buffer);

		usb_kill_urb(edge_serial->read_urb);
		usb_free_urb(edge_serial->read_urb);
		kfree(edge_serial->bulk_in_buffer);
	}
}


/****************************************************************************
 * edge_release
 *	This function is called when the device structure is deallocated.
 ****************************************************************************/
static void edge_release(struct usb_serial *serial)
{
	struct edgeport_serial *edge_serial = usb_get_serial_data(serial);
	int i;

	for (i = 0; i < serial->num_ports; ++i)
		kfree(usb_get_serial_port_data(serial->port[i]));

	kfree(edge_serial);
}

module_usb_serial_driver(serial_drivers, id_table_combined);

MODULE_AUTHOR(DRIVER_AUTHOR);
MODULE_DESCRIPTION(DRIVER_DESC);
MODULE_LICENSE("GPL");
MODULE_FIRMWARE("edgeport/boot.fw");
MODULE_FIRMWARE("edgeport/boot2.fw");
MODULE_FIRMWARE("edgeport/down.fw");
MODULE_FIRMWARE("edgeport/down2.fw");<|MERGE_RESOLUTION|>--- conflicted
+++ resolved
@@ -1497,19 +1497,9 @@
 	struct edgeport_port *edge_port = usb_get_serial_port_data(port);
 	unsigned int cflag;
 
-<<<<<<< HEAD
 	cflag = tty->termios.c_cflag;
-	dbg("%s - clfag %08x iflag %08x", __func__,
-	    tty->termios.c_cflag, tty->termios.c_iflag);
-	dbg("%s - old clfag %08x old iflag %08x", __func__,
-	    old_termios->c_cflag, old_termios->c_iflag);
-
-	dbg("%s - port %d", __func__, port->number);
-=======
-	cflag = tty->termios->c_cflag;
-	dev_dbg(&port->dev, "%s - clfag %08x iflag %08x\n", __func__, tty->termios->c_cflag, tty->termios->c_iflag);
+	dev_dbg(&port->dev, "%s - clfag %08x iflag %08x\n", __func__, tty->termios.c_cflag, tty->termios.c_iflag);
 	dev_dbg(&port->dev, "%s - old clfag %08x old iflag %08x\n", __func__, old_termios->c_cflag, old_termios->c_iflag);
->>>>>>> 70c048a2
 
 	if (edge_port == NULL)
 		return;
