menu "Core Netfilter Configuration"
	depends on NET && INET && NETFILTER

config NETFILTER_NETLINK
	tristate

config NETFILTER_NETLINK_ACCT
tristate "Netfilter NFACCT over NFNETLINK interface"
	depends on NETFILTER_ADVANCED
	select NETFILTER_NETLINK
	help
	  If this option is enabled, the kernel will include support
	  for extended accounting via NFNETLINK.

config NETFILTER_NETLINK_QUEUE
	tristate "Netfilter NFQUEUE over NFNETLINK interface"
	depends on NETFILTER_ADVANCED
	select NETFILTER_NETLINK
	help
	  If this option is enabled, the kernel will include support
	  for queueing packets via NFNETLINK.
	  
config NETFILTER_NETLINK_LOG
	tristate "Netfilter LOG over NFNETLINK interface"
	default m if NETFILTER_ADVANCED=n
	select NETFILTER_NETLINK
	help
	  If this option is enabled, the kernel will include support
	  for logging packets via NFNETLINK.

	  This obsoletes the existing ipt_ULOG and ebg_ulog mechanisms,
	  and is also scheduled to replace the old syslog-based ipt_LOG
	  and ip6t_LOG modules.

config NF_CONNTRACK
	tristate "Netfilter connection tracking support"
	default m if NETFILTER_ADVANCED=n
	help
	  Connection tracking keeps a record of what packets have passed
	  through your machine, in order to figure out how they are related
	  into connections.

	  This is required to do Masquerading or other kinds of Network
	  Address Translation.  It can also be used to enhance packet
	  filtering (see `Connection state match support' below).

	  To compile it as a module, choose M here.  If unsure, say N.

config NF_LOG_COMMON
	tristate

if NF_CONNTRACK

config NF_CONNTRACK_MARK
	bool  'Connection mark tracking support'
	depends on NETFILTER_ADVANCED
	help
	  This option enables support for connection marks, used by the
	  `CONNMARK' target and `connmark' match. Similar to the mark value
	  of packets, but this mark value is kept in the conntrack session
	  instead of the individual packets.

config NF_CONNTRACK_SECMARK
	bool  'Connection tracking security mark support'
	depends on NETWORK_SECMARK
	default m if NETFILTER_ADVANCED=n
	help
	  This option enables security markings to be applied to
	  connections.  Typically they are copied to connections from
	  packets using the CONNSECMARK target and copied back from
	  connections to packets with the same target, with the packets
	  being originally labeled via SECMARK.

	  If unsure, say 'N'.

config NF_CONNTRACK_ZONES
	bool  'Connection tracking zones'
	depends on NETFILTER_ADVANCED
	depends on NETFILTER_XT_TARGET_CT
	help
	  This option enables support for connection tracking zones.
	  Normally, each connection needs to have a unique system wide
	  identity. Connection tracking zones allow to have multiple
	  connections using the same identity, as long as they are
	  contained in different zones.

	  If unsure, say `N'.

config NF_CONNTRACK_PROCFS
	bool "Supply CT list in procfs (OBSOLETE)"
	default y
	depends on PROC_FS
	---help---
	This option enables for the list of known conntrack entries
	to be shown in procfs under net/netfilter/nf_conntrack. This
	is considered obsolete in favor of using the conntrack(8)
	tool which uses Netlink.

config NF_CONNTRACK_EVENTS
	bool "Connection tracking events"
	depends on NETFILTER_ADVANCED
	help
	  If this option is enabled, the connection tracking code will
	  provide a notifier chain that can be used by other kernel code
	  to get notified about changes in the connection tracking state.

	  If unsure, say `N'.

config NF_CONNTRACK_TIMEOUT
	bool  'Connection tracking timeout'
	depends on NETFILTER_ADVANCED
	help
	  This option enables support for connection tracking timeout
	  extension. This allows you to attach timeout policies to flow
	  via the CT target.

	  If unsure, say `N'.

config NF_CONNTRACK_TIMESTAMP
	bool  'Connection tracking timestamping'
	depends on NETFILTER_ADVANCED
	help
	  This option enables support for connection tracking timestamping.
	  This allows you to store the flow start-time and to obtain
	  the flow-stop time (once it has been destroyed) via Connection
	  tracking events.

	  If unsure, say `N'.

config NF_CONNTRACK_LABELS
	bool
	help
	  This option enables support for assigning user-defined flag bits
	  to connection tracking entries.  It selected by the connlabel match.

config NF_CT_PROTO_DCCP
	tristate 'DCCP protocol connection tracking support'
	depends on NETFILTER_ADVANCED
	default IP_DCCP
	help
	  With this option enabled, the layer 3 independent connection
	  tracking code will be able to do state tracking on DCCP connections.

	  If unsure, say 'N'.

config NF_CT_PROTO_GRE
	tristate

config NF_CT_PROTO_SCTP
	tristate 'SCTP protocol connection tracking support'
	depends on NETFILTER_ADVANCED
	default IP_SCTP
	help
	  With this option enabled, the layer 3 independent connection
	  tracking code will be able to do state tracking on SCTP connections.

	  If you want to compile it as a module, say M here and read
	  <file:Documentation/kbuild/modules.txt>.  If unsure, say `N'.

config NF_CT_PROTO_UDPLITE
	tristate 'UDP-Lite protocol connection tracking support'
	depends on NETFILTER_ADVANCED
	help
	  With this option enabled, the layer 3 independent connection
	  tracking code will be able to do state tracking on UDP-Lite
	  connections.

	  To compile it as a module, choose M here.  If unsure, say N.

config NF_CONNTRACK_AMANDA
	tristate "Amanda backup protocol support"
	depends on NETFILTER_ADVANCED
	select TEXTSEARCH
	select TEXTSEARCH_KMP
	help
	  If you are running the Amanda backup package <http://www.amanda.org/>
	  on this machine or machines that will be MASQUERADED through this
	  machine, then you may want to enable this feature.  This allows the
	  connection tracking and natting code to allow the sub-channels that
	  Amanda requires for communication of the backup data, messages and
	  index.

	  To compile it as a module, choose M here.  If unsure, say N.

config NF_CONNTRACK_FTP
	tristate "FTP protocol support"
	default m if NETFILTER_ADVANCED=n
	help
	  Tracking FTP connections is problematic: special helpers are
	  required for tracking them, and doing masquerading and other forms
	  of Network Address Translation on them.

	  This is FTP support on Layer 3 independent connection tracking.
	  Layer 3 independent connection tracking is experimental scheme
	  which generalize ip_conntrack to support other layer 3 protocols.

	  To compile it as a module, choose M here.  If unsure, say N.

config NF_CONNTRACK_H323
	tristate "H.323 protocol support"
	depends on (IPV6 || IPV6=n)
	depends on NETFILTER_ADVANCED
	help
	  H.323 is a VoIP signalling protocol from ITU-T. As one of the most
	  important VoIP protocols, it is widely used by voice hardware and
	  software including voice gateways, IP phones, Netmeeting, OpenPhone,
	  Gnomemeeting, etc.

	  With this module you can support H.323 on a connection tracking/NAT
	  firewall.

	  This module supports RAS, Fast Start, H.245 Tunnelling, Call
	  Forwarding, RTP/RTCP and T.120 based audio, video, fax, chat,
	  whiteboard, file transfer, etc. For more information, please
	  visit http://nath323.sourceforge.net/.

	  To compile it as a module, choose M here.  If unsure, say N.

config NF_CONNTRACK_IRC
	tristate "IRC protocol support"
	default m if NETFILTER_ADVANCED=n
	help
	  There is a commonly-used extension to IRC called
	  Direct Client-to-Client Protocol (DCC).  This enables users to send
	  files to each other, and also chat to each other without the need
	  of a server.  DCC Sending is used anywhere you send files over IRC,
	  and DCC Chat is most commonly used by Eggdrop bots.  If you are
	  using NAT, this extension will enable you to send files and initiate
	  chats.  Note that you do NOT need this extension to get files or
	  have others initiate chats, or everything else in IRC.

	  To compile it as a module, choose M here.  If unsure, say N.

config NF_CONNTRACK_BROADCAST
	tristate

config NF_CONNTRACK_NETBIOS_NS
	tristate "NetBIOS name service protocol support"
	select NF_CONNTRACK_BROADCAST
	help
	  NetBIOS name service requests are sent as broadcast messages from an
	  unprivileged port and responded to with unicast messages to the
	  same port. This make them hard to firewall properly because connection
	  tracking doesn't deal with broadcasts. This helper tracks locally
	  originating NetBIOS name service requests and the corresponding
	  responses. It relies on correct IP address configuration, specifically
	  netmask and broadcast address. When properly configured, the output
	  of "ip address show" should look similar to this:

	  $ ip -4 address show eth0
	  4: eth0: <BROADCAST,MULTICAST,UP> mtu 1500 qdisc pfifo_fast qlen 1000
	      inet 172.16.2.252/24 brd 172.16.2.255 scope global eth0

	  To compile it as a module, choose M here.  If unsure, say N.

config NF_CONNTRACK_SNMP
	tristate "SNMP service protocol support"
	depends on NETFILTER_ADVANCED
	select NF_CONNTRACK_BROADCAST
	help
	  SNMP service requests are sent as broadcast messages from an
	  unprivileged port and responded to with unicast messages to the
	  same port. This make them hard to firewall properly because connection
	  tracking doesn't deal with broadcasts. This helper tracks locally
	  originating SNMP service requests and the corresponding
	  responses. It relies on correct IP address configuration, specifically
	  netmask and broadcast address.

	  To compile it as a module, choose M here.  If unsure, say N.

config NF_CONNTRACK_PPTP
	tristate "PPtP protocol support"
	depends on NETFILTER_ADVANCED
	select NF_CT_PROTO_GRE
	help
	  This module adds support for PPTP (Point to Point Tunnelling
	  Protocol, RFC2637) connection tracking and NAT.

	  If you are running PPTP sessions over a stateful firewall or NAT
	  box, you may want to enable this feature.

	  Please note that not all PPTP modes of operation are supported yet.
	  Specifically these limitations exist:
	    - Blindly assumes that control connections are always established
	      in PNS->PAC direction. This is a violation of RFC2637.
	    - Only supports a single call within each session

	  To compile it as a module, choose M here.  If unsure, say N.

config NF_CONNTRACK_SANE
	tristate "SANE protocol support"
	depends on NETFILTER_ADVANCED
	help
	  SANE is a protocol for remote access to scanners as implemented
	  by the 'saned' daemon. Like FTP, it uses separate control and
	  data connections.

	  With this module you can support SANE on a connection tracking
	  firewall.

	  To compile it as a module, choose M here.  If unsure, say N.

config NF_CONNTRACK_SIP
	tristate "SIP protocol support"
	default m if NETFILTER_ADVANCED=n
	help
	  SIP is an application-layer control protocol that can establish,
	  modify, and terminate multimedia sessions (conferences) such as
	  Internet telephony calls. With the ip_conntrack_sip and
	  the nf_nat_sip modules you can support the protocol on a connection
	  tracking/NATing firewall.

	  To compile it as a module, choose M here.  If unsure, say N.

config NF_CONNTRACK_TFTP
	tristate "TFTP protocol support"
	depends on NETFILTER_ADVANCED
	help
	  TFTP connection tracking helper, this is required depending
	  on how restrictive your ruleset is.
	  If you are using a tftp client behind -j SNAT or -j MASQUERADING
	  you will need this.

	  To compile it as a module, choose M here.  If unsure, say N.

config NF_CT_NETLINK
	tristate 'Connection tracking netlink interface'
	select NETFILTER_NETLINK
	default m if NETFILTER_ADVANCED=n
	help
	  This option enables support for a netlink-based userspace interface

config NF_CT_NETLINK_TIMEOUT
	tristate  'Connection tracking timeout tuning via Netlink'
	select NETFILTER_NETLINK
	depends on NETFILTER_ADVANCED
	help
	  This option enables support for connection tracking timeout
	  fine-grain tuning. This allows you to attach specific timeout
	  policies to flows, instead of using the global timeout policy.

	  If unsure, say `N'.

config NF_CT_NETLINK_HELPER
	tristate 'Connection tracking helpers in user-space via Netlink'
	select NETFILTER_NETLINK
	depends on NF_CT_NETLINK
	depends on NETFILTER_NETLINK_QUEUE
	depends on NETFILTER_NETLINK_QUEUE_CT
	depends on NETFILTER_ADVANCED
	help
	  This option enables the user-space connection tracking helpers
	  infrastructure.

	  If unsure, say `N'.

config NETFILTER_NETLINK_QUEUE_CT
        bool "NFQUEUE integration with Connection Tracking"
        default n
        depends on NETFILTER_NETLINK_QUEUE
	help
	  If this option is enabled, NFQUEUE can include Connection Tracking
	  information together with the packet is the enqueued via NFNETLINK.

config NF_NAT
	tristate

config NF_NAT_NEEDED
	bool
	depends on NF_NAT
	default y

config NF_NAT_PROTO_DCCP
	tristate
	depends on NF_NAT && NF_CT_PROTO_DCCP
	default NF_NAT && NF_CT_PROTO_DCCP

config NF_NAT_PROTO_UDPLITE
	tristate
	depends on NF_NAT && NF_CT_PROTO_UDPLITE
	default NF_NAT && NF_CT_PROTO_UDPLITE

config NF_NAT_PROTO_SCTP
	tristate
	default NF_NAT && NF_CT_PROTO_SCTP
	depends on NF_NAT && NF_CT_PROTO_SCTP
	select LIBCRC32C

config NF_NAT_AMANDA
	tristate
	depends on NF_CONNTRACK && NF_NAT
	default NF_NAT && NF_CONNTRACK_AMANDA

config NF_NAT_FTP
	tristate
	depends on NF_CONNTRACK && NF_NAT
	default NF_NAT && NF_CONNTRACK_FTP

config NF_NAT_IRC
	tristate
	depends on NF_CONNTRACK && NF_NAT
	default NF_NAT && NF_CONNTRACK_IRC

config NF_NAT_SIP
	tristate
	depends on NF_CONNTRACK && NF_NAT
	default NF_NAT && NF_CONNTRACK_SIP

config NF_NAT_TFTP
	tristate
	depends on NF_CONNTRACK && NF_NAT
	default NF_NAT && NF_CONNTRACK_TFTP

config NETFILTER_SYNPROXY
	tristate

endif # NF_CONNTRACK

config NF_TABLES
	select NETFILTER_NETLINK
	tristate "Netfilter nf_tables support"
	help
	  nftables is the new packet classification framework that intends to
	  replace the existing {ip,ip6,arp,eb}_tables infrastructure. It
	  provides a pseudo-state machine with an extensible instruction-set
	  (also known as expressions) that the userspace 'nft' utility
	  (http://www.netfilter.org/projects/nftables) uses to build the
	  rule-set. It also comes with the generic set infrastructure that
	  allows you to construct mappings between matchings and actions
	  for performance lookups.

	  To compile it as a module, choose M here.

config NF_TABLES_INET
	depends on NF_TABLES && IPV6
	select NF_TABLES_IPV4
	select NF_TABLES_IPV6
	tristate "Netfilter nf_tables mixed IPv4/IPv6 tables support"
	help
	  This option enables support for a mixed IPv4/IPv6 "inet" table.

config NFT_EXTHDR
	depends on NF_TABLES
	tristate "Netfilter nf_tables IPv6 exthdr module"
	help
	  This option adds the "exthdr" expression that you can use to match
	  IPv6 extension headers.

config NFT_META
	depends on NF_TABLES
	tristate "Netfilter nf_tables meta module"
	help
	  This option adds the "meta" expression that you can use to match and
	  to set packet metainformation such as the packet mark.

config NFT_CT
	depends on NF_TABLES
	depends on NF_CONNTRACK
	tristate "Netfilter nf_tables conntrack module"
	help
	  This option adds the "meta" expression that you can use to match
	  connection tracking information such as the flow state.

config NFT_RBTREE
	depends on NF_TABLES
	tristate "Netfilter nf_tables rbtree set module"
	help
	  This option adds the "rbtree" set type (Red Black tree) that is used
	  to build interval-based sets.

config NFT_HASH
	depends on NF_TABLES
	tristate "Netfilter nf_tables hash set module"
	help
	  This option adds the "hash" set type that is used to build one-way
	  mappings between matchings and actions.

config NFT_COUNTER
	depends on NF_TABLES
	tristate "Netfilter nf_tables counter module"
	help
	  This option adds the "counter" expression that you can use to
	  include packet and byte counters in a rule.

config NFT_LOG
	depends on NF_TABLES
	tristate "Netfilter nf_tables log module"
	help
	  This option adds the "log" expression that you can use to log
	  packets matching some criteria.

config NFT_LIMIT
	depends on NF_TABLES
	tristate "Netfilter nf_tables limit module"
	help
	  This option adds the "limit" expression that you can use to
	  ratelimit rule matchings.

config NFT_NAT
	depends on NF_TABLES
	depends on NF_CONNTRACK
	select NF_NAT
	tristate "Netfilter nf_tables nat module"
	help
	  This option adds the "nat" expression that you can use to perform
	  typical Network Address Translation (NAT) packet transformations.

config NFT_QUEUE
	depends on NF_TABLES
	depends on NETFILTER_XTABLES
	depends on NETFILTER_NETLINK_QUEUE
	tristate "Netfilter nf_tables queue module"
	help
	  This is required if you intend to use the userspace queueing
	  infrastructure (also known as NFQUEUE) from nftables.

config NFT_REJECT
	depends on NF_TABLES
	default m if NETFILTER_ADVANCED=n
	tristate "Netfilter nf_tables reject support"
	help
	  This option adds the "reject" expression that you can use to
	  explicitly deny and notify via TCP reset/ICMP informational errors
	  unallowed traffic.

config NFT_REJECT_INET
	depends on NF_TABLES_INET
	default NFT_REJECT
	tristate

config NFT_COMPAT
	depends on NF_TABLES
	depends on NETFILTER_XTABLES
	tristate "Netfilter x_tables over nf_tables module"
	help
	  This is required if you intend to use any of existing
	  x_tables match/target extensions over the nf_tables
	  framework.

config NETFILTER_XTABLES
	tristate "Netfilter Xtables support (required for ip_tables)"
	default m if NETFILTER_ADVANCED=n
	help
	  This is required if you intend to use any of ip_tables,
	  ip6_tables or arp_tables.

if NETFILTER_XTABLES

comment "Xtables combined modules"

config NETFILTER_XT_MARK
	tristate 'nfmark target and match support'
	default m if NETFILTER_ADVANCED=n
	---help---
	This option adds the "MARK" target and "mark" match.

	Netfilter mark matching allows you to match packets based on the
	"nfmark" value in the packet.
	The target allows you to create rules in the "mangle" table which alter
	the netfilter mark (nfmark) field associated with the packet.

	Prior to routing, the nfmark can influence the routing method (see
	"Use netfilter MARK value as routing key") and can also be used by
	other subsystems to change their behavior.

config NETFILTER_XT_CONNMARK
	tristate 'ctmark target and match support'
	depends on NF_CONNTRACK
	depends on NETFILTER_ADVANCED
	select NF_CONNTRACK_MARK
	---help---
	This option adds the "CONNMARK" target and "connmark" match.

	Netfilter allows you to store a mark value per connection (a.k.a.
	ctmark), similarly to the packet mark (nfmark). Using this
	target and match, you can set and match on this mark.

config NETFILTER_XT_SET
	tristate 'set target and match support'
	depends on IP_SET
	depends on NETFILTER_ADVANCED
	help
	  This option adds the "SET" target and "set" match.

	  Using this target and match, you can add/delete and match
	  elements in the sets created by ipset(8).

	  To compile it as a module, choose M here.  If unsure, say N.

# alphabetically ordered list of targets

comment "Xtables targets"

config NETFILTER_XT_TARGET_AUDIT
	tristate "AUDIT target support"
	depends on AUDIT
	depends on NETFILTER_ADVANCED
	---help---
	  This option adds a 'AUDIT' target, which can be used to create
	  audit records for packets dropped/accepted.

	  To compileit as a module, choose M here. If unsure, say N.

config NETFILTER_XT_TARGET_CHECKSUM
	tristate "CHECKSUM target support"
	depends on IP_NF_MANGLE || IP6_NF_MANGLE
	depends on NETFILTER_ADVANCED
	---help---
	  This option adds a `CHECKSUM' target, which can be used in the iptables mangle
	  table.

	  You can use this target to compute and fill in the checksum in
	  a packet that lacks a checksum.  This is particularly useful,
	  if you need to work around old applications such as dhcp clients,
	  that do not work well with checksum offloads, but don't want to disable
	  checksum offload in your device.

	  To compile it as a module, choose M here.  If unsure, say N.

config NETFILTER_XT_TARGET_CLASSIFY
	tristate '"CLASSIFY" target support'
	depends on NETFILTER_ADVANCED
	help
	  This option adds a `CLASSIFY' target, which enables the user to set
	  the priority of a packet. Some qdiscs can use this value for
	  classification, among these are:

  	  atm, cbq, dsmark, pfifo_fast, htb, prio

	  To compile it as a module, choose M here.  If unsure, say N.

config NETFILTER_XT_TARGET_CONNMARK
	tristate  '"CONNMARK" target support'
	depends on NF_CONNTRACK
	depends on NETFILTER_ADVANCED
	select NETFILTER_XT_CONNMARK
	---help---
	This is a backwards-compat option for the user's convenience
	(e.g. when running oldconfig). It selects
	CONFIG_NETFILTER_XT_CONNMARK (combined connmark/CONNMARK module).

config NETFILTER_XT_TARGET_CONNSECMARK
	tristate '"CONNSECMARK" target support'
	depends on NF_CONNTRACK && NF_CONNTRACK_SECMARK
	default m if NETFILTER_ADVANCED=n
	help
	  The CONNSECMARK target copies security markings from packets
	  to connections, and restores security markings from connections
	  to packets (if the packets are not already marked).  This would
	  normally be used in conjunction with the SECMARK target.

	  To compile it as a module, choose M here.  If unsure, say N.

config NETFILTER_XT_TARGET_CT
	tristate '"CT" target support'
	depends on NF_CONNTRACK
	depends on IP_NF_RAW || IP6_NF_RAW
	depends on NETFILTER_ADVANCED
	help
	  This options adds a `CT' target, which allows to specify initial
	  connection tracking parameters like events to be delivered and
	  the helper to be used.

	  To compile it as a module, choose M here.  If unsure, say N.

config NETFILTER_XT_TARGET_DSCP
	tristate '"DSCP" and "TOS" target support'
	depends on IP_NF_MANGLE || IP6_NF_MANGLE
	depends on NETFILTER_ADVANCED
	help
	  This option adds a `DSCP' target, which allows you to manipulate
	  the IPv4/IPv6 header DSCP field (differentiated services codepoint).

	  The DSCP field can have any value between 0x0 and 0x3f inclusive.

	  It also adds the "TOS" target, which allows you to create rules in
	  the "mangle" table which alter the Type Of Service field of an IPv4
	  or the Priority field of an IPv6 packet, prior to routing.

	  To compile it as a module, choose M here.  If unsure, say N.

config NETFILTER_XT_TARGET_HL
	tristate '"HL" hoplimit target support'
	depends on IP_NF_MANGLE || IP6_NF_MANGLE
	depends on NETFILTER_ADVANCED
	---help---
	This option adds the "HL" (for IPv6) and "TTL" (for IPv4)
	targets, which enable the user to change the
	hoplimit/time-to-live value of the IP header.

	While it is safe to decrement the hoplimit/TTL value, the
	modules also allow to increment and set the hoplimit value of
	the header to arbitrary values. This is EXTREMELY DANGEROUS
	since you can easily create immortal packets that loop
	forever on the network.

config NETFILTER_XT_TARGET_HMARK
	tristate '"HMARK" target support'
	depends on (IP6_NF_IPTABLES || IP6_NF_IPTABLES=n)
	depends on NETFILTER_ADVANCED
	---help---
	This option adds the "HMARK" target.

	The target allows you to create rules in the "raw" and "mangle" tables
	which set the skbuff mark by means of hash calculation within a given
	range. The nfmark can influence the routing method (see "Use netfilter
	MARK value as routing key") and can also be used by other subsystems to
	change their behaviour.

	To compile it as a module, choose M here. If unsure, say N.

config NETFILTER_XT_TARGET_IDLETIMER
	tristate  "IDLETIMER target support"
	depends on NETFILTER_ADVANCED
	help

	  This option adds the `IDLETIMER' target.  Each matching packet
	  resets the timer associated with label specified when the rule is
	  added.  When the timer expires, it triggers a sysfs notification.
	  The remaining time for expiration can be read via sysfs.

	  To compile it as a module, choose M here.  If unsure, say N.

config NETFILTER_XT_TARGET_LED
	tristate '"LED" target support'
	depends on LEDS_CLASS && LEDS_TRIGGERS
	depends on NETFILTER_ADVANCED
	help
	  This option adds a `LED' target, which allows you to blink LEDs in
	  response to particular packets passing through your machine.

	  This can be used to turn a spare LED into a network activity LED,
	  which only flashes in response to FTP transfers, for example.  Or
	  you could have an LED which lights up for a minute or two every time
	  somebody connects to your machine via SSH.

	  You will need support for the "led" class to make this work.

	  To create an LED trigger for incoming SSH traffic:
	    iptables -A INPUT -p tcp --dport 22 -j LED --led-trigger-id ssh --led-delay 1000

	  Then attach the new trigger to an LED on your system:
	    echo netfilter-ssh > /sys/class/leds/<ledname>/trigger

	  For more information on the LEDs available on your system, see
	  Documentation/leds/leds-class.txt

config NETFILTER_XT_TARGET_LOG
	tristate "LOG target support"
<<<<<<< HEAD
	depends on NF_LOG_IPV4 && NF_LOG_IPV6
=======
	select NF_LOG_COMMON
	select NF_LOG_IPV4
	select NF_LOG_IPV6 if IPV6
>>>>>>> 9e82bf01
	default m if NETFILTER_ADVANCED=n
	help
	  This option adds a `LOG' target, which allows you to create rules in
	  any iptables table which records the packet header to the syslog.

	  To compile it as a module, choose M here.  If unsure, say N.

config NETFILTER_XT_TARGET_MARK
	tristate '"MARK" target support'
	depends on NETFILTER_ADVANCED
	select NETFILTER_XT_MARK
	---help---
	This is a backwards-compat option for the user's convenience
	(e.g. when running oldconfig). It selects
	CONFIG_NETFILTER_XT_MARK (combined mark/MARK module).

config NETFILTER_XT_NAT
	tristate '"SNAT and DNAT" targets support'
	depends on NF_NAT
	---help---
	This option enables the SNAT and DNAT targets.

	To compile it as a module, choose M here. If unsure, say N.

config NETFILTER_XT_TARGET_NETMAP
	tristate '"NETMAP" target support'
	depends on NF_NAT
	---help---
	NETMAP is an implementation of static 1:1 NAT mapping of network
	addresses. It maps the network address part, while keeping the host
	address part intact.

	To compile it as a module, choose M here. If unsure, say N.

config NETFILTER_XT_TARGET_NFLOG
	tristate '"NFLOG" target support'
	default m if NETFILTER_ADVANCED=n
	select NETFILTER_NETLINK_LOG
	help
	  This option enables the NFLOG target, which allows to LOG
	  messages through nfnetlink_log.

	  To compile it as a module, choose M here.  If unsure, say N.

config NETFILTER_XT_TARGET_NFQUEUE
	tristate '"NFQUEUE" target Support'
	depends on NETFILTER_ADVANCED
	select NETFILTER_NETLINK_QUEUE
	help
	  This target replaced the old obsolete QUEUE target.

	  As opposed to QUEUE, it supports 65535 different queues,
	  not just one.

	  To compile it as a module, choose M here.  If unsure, say N.

config NETFILTER_XT_TARGET_NOTRACK
	tristate  '"NOTRACK" target support (DEPRECATED)'
	depends on NF_CONNTRACK
	depends on IP_NF_RAW || IP6_NF_RAW
	depends on NETFILTER_ADVANCED
	select NETFILTER_XT_TARGET_CT

config NETFILTER_XT_TARGET_RATEEST
	tristate '"RATEEST" target support'
	depends on NETFILTER_ADVANCED
	help
	  This option adds a `RATEEST' target, which allows to measure
	  rates similar to TC estimators. The `rateest' match can be
	  used to match on the measured rates.

	  To compile it as a module, choose M here.  If unsure, say N.

config NETFILTER_XT_TARGET_REDIRECT
	tristate "REDIRECT target support"
	depends on NF_NAT
	---help---
	REDIRECT is a special case of NAT: all incoming connections are
	mapped onto the incoming interface's address, causing the packets to
	come to the local machine instead of passing through. This is
	useful for transparent proxies.

	To compile it as a module, choose M here. If unsure, say N.

config NETFILTER_XT_TARGET_TEE
	tristate '"TEE" - packet cloning to alternate destination'
	depends on NETFILTER_ADVANCED
	depends on (IPV6 || IPV6=n)
	depends on !NF_CONNTRACK || NF_CONNTRACK
	---help---
	This option adds a "TEE" target with which a packet can be cloned and
	this clone be rerouted to another nexthop.

config NETFILTER_XT_TARGET_TPROXY
	tristate '"TPROXY" target transparent proxying support'
	depends on NETFILTER_XTABLES
	depends on NETFILTER_ADVANCED
	depends on IP_NF_MANGLE
	select NF_DEFRAG_IPV4
	select NF_DEFRAG_IPV6 if IP6_NF_IPTABLES
	help
	  This option adds a `TPROXY' target, which is somewhat similar to
	  REDIRECT.  It can only be used in the mangle table and is useful
	  to redirect traffic to a transparent proxy.  It does _not_ depend
	  on Netfilter connection tracking and NAT, unlike REDIRECT.
	  For it to work you will have to configure certain iptables rules
	  and use policy routing. For more information on how to set it up
	  see Documentation/networking/tproxy.txt.

	  To compile it as a module, choose M here.  If unsure, say N.

config NETFILTER_XT_TARGET_TRACE
	tristate  '"TRACE" target support'
	depends on IP_NF_RAW || IP6_NF_RAW
	depends on NETFILTER_ADVANCED
	help
	  The TRACE target allows you to mark packets so that the kernel
	  will log every rule which match the packets as those traverse
	  the tables, chains, rules.

	  If you want to compile it as a module, say M here and read
	  <file:Documentation/kbuild/modules.txt>.  If unsure, say `N'.

config NETFILTER_XT_TARGET_SECMARK
	tristate '"SECMARK" target support'
	depends on NETWORK_SECMARK
	default m if NETFILTER_ADVANCED=n
	help
	  The SECMARK target allows security marking of network
	  packets, for use with security subsystems.

	  To compile it as a module, choose M here.  If unsure, say N.

config NETFILTER_XT_TARGET_TCPMSS
	tristate '"TCPMSS" target support'
	depends on (IPV6 || IPV6=n)
	default m if NETFILTER_ADVANCED=n
	---help---
	  This option adds a `TCPMSS' target, which allows you to alter the
	  MSS value of TCP SYN packets, to control the maximum size for that
	  connection (usually limiting it to your outgoing interface's MTU
	  minus 40).

	  This is used to overcome criminally braindead ISPs or servers which
	  block ICMP Fragmentation Needed packets.  The symptoms of this
	  problem are that everything works fine from your Linux
	  firewall/router, but machines behind it can never exchange large
	  packets:
	        1) Web browsers connect, then hang with no data received.
	        2) Small mail works fine, but large emails hang.
	        3) ssh works fine, but scp hangs after initial handshaking.

	  Workaround: activate this option and add a rule to your firewall
	  configuration like:

	  iptables -A FORWARD -p tcp --tcp-flags SYN,RST SYN \
	                 -j TCPMSS --clamp-mss-to-pmtu

	  To compile it as a module, choose M here.  If unsure, say N.

config NETFILTER_XT_TARGET_TCPOPTSTRIP
	tristate '"TCPOPTSTRIP" target support'
	depends on IP_NF_MANGLE || IP6_NF_MANGLE
	depends on NETFILTER_ADVANCED
	help
	  This option adds a "TCPOPTSTRIP" target, which allows you to strip
	  TCP options from TCP packets.

# alphabetically ordered list of matches

comment "Xtables matches"

config NETFILTER_XT_MATCH_ADDRTYPE
	tristate '"addrtype" address type match support'
	depends on NETFILTER_ADVANCED
	---help---
	  This option allows you to match what routing thinks of an address,
	  eg. UNICAST, LOCAL, BROADCAST, ...

	  If you want to compile it as a module, say M here and read
	  <file:Documentation/kbuild/modules.txt>.  If unsure, say `N'.

config NETFILTER_XT_MATCH_BPF
	tristate '"bpf" match support'
	depends on NETFILTER_ADVANCED
	help
	  BPF matching applies a linux socket filter to each packet and
	  accepts those for which the filter returns non-zero.

	  To compile it as a module, choose M here.  If unsure, say N.

config NETFILTER_XT_MATCH_CGROUP
	tristate '"control group" match support'
	depends on NETFILTER_ADVANCED
	depends on CGROUPS
	select CGROUP_NET_CLASSID
	---help---
	Socket/process control group matching allows you to match locally
	generated packets based on which net_cls control group processes
	belong to.

config NETFILTER_XT_MATCH_CLUSTER
	tristate '"cluster" match support'
	depends on NF_CONNTRACK
	depends on NETFILTER_ADVANCED
	---help---
	  This option allows you to build work-load-sharing clusters of
	  network servers/stateful firewalls without having a dedicated
	  load-balancing router/server/switch. Basically, this match returns
	  true when the packet must be handled by this cluster node. Thus,
	  all nodes see all packets and this match decides which node handles
	  what packets. The work-load sharing algorithm is based on source
	  address hashing.

	  If you say Y or M here, try `iptables -m cluster --help` for
	  more information.

config NETFILTER_XT_MATCH_COMMENT
	tristate  '"comment" match support'
	depends on NETFILTER_ADVANCED
	help
	  This option adds a `comment' dummy-match, which allows you to put
	  comments in your iptables ruleset.

	  If you want to compile it as a module, say M here and read
	  <file:Documentation/kbuild/modules.txt>.  If unsure, say `N'.

config NETFILTER_XT_MATCH_CONNBYTES
	tristate  '"connbytes" per-connection counter match support'
	depends on NF_CONNTRACK
	depends on NETFILTER_ADVANCED
	help
	  This option adds a `connbytes' match, which allows you to match the
	  number of bytes and/or packets for each direction within a connection.

	  If you want to compile it as a module, say M here and read
	  <file:Documentation/kbuild/modules.txt>.  If unsure, say `N'.

config NETFILTER_XT_MATCH_CONNLABEL
	tristate '"connlabel" match support'
	select NF_CONNTRACK_LABELS
	depends on NF_CONNTRACK
	depends on NETFILTER_ADVANCED
	---help---
	  This match allows you to test and assign userspace-defined labels names
	  to a connection.  The kernel only stores bit values - mapping
	  names to bits is done by userspace.

	  Unlike connmark, more than 32 flag bits may be assigned to a
	  connection simultaneously.

config NETFILTER_XT_MATCH_CONNLIMIT
	tristate '"connlimit" match support'
	depends on NF_CONNTRACK
	depends on NETFILTER_ADVANCED
	---help---
	  This match allows you to match against the number of parallel
	  connections to a server per client IP address (or address block).

config NETFILTER_XT_MATCH_CONNMARK
	tristate  '"connmark" connection mark match support'
	depends on NF_CONNTRACK
	depends on NETFILTER_ADVANCED
	select NETFILTER_XT_CONNMARK
	---help---
	This is a backwards-compat option for the user's convenience
	(e.g. when running oldconfig). It selects
	CONFIG_NETFILTER_XT_CONNMARK (combined connmark/CONNMARK module).

config NETFILTER_XT_MATCH_CONNTRACK
	tristate '"conntrack" connection tracking match support'
	depends on NF_CONNTRACK
	default m if NETFILTER_ADVANCED=n
	help
	  This is a general conntrack match module, a superset of the state match.

	  It allows matching on additional conntrack information, which is
	  useful in complex configurations, such as NAT gateways with multiple
	  internet links or tunnels.

	  To compile it as a module, choose M here.  If unsure, say N.

config NETFILTER_XT_MATCH_CPU
	tristate '"cpu" match support'
	depends on NETFILTER_ADVANCED
	help
	  CPU matching allows you to match packets based on the CPU
	  currently handling the packet.

	  To compile it as a module, choose M here.  If unsure, say N.

config NETFILTER_XT_MATCH_DCCP
	tristate '"dccp" protocol match support'
	depends on NETFILTER_ADVANCED
	default IP_DCCP
	help
	  With this option enabled, you will be able to use the iptables
	  `dccp' match in order to match on DCCP source/destination ports
	  and DCCP flags.

	  If you want to compile it as a module, say M here and read
	  <file:Documentation/kbuild/modules.txt>.  If unsure, say `N'.

config NETFILTER_XT_MATCH_DEVGROUP
	tristate '"devgroup" match support'
	depends on NETFILTER_ADVANCED
	help
	  This options adds a `devgroup' match, which allows to match on the
	  device group a network device is assigned to.

	  To compile it as a module, choose M here.  If unsure, say N.

config NETFILTER_XT_MATCH_DSCP
	tristate '"dscp" and "tos" match support'
	depends on NETFILTER_ADVANCED
	help
	  This option adds a `DSCP' match, which allows you to match against
	  the IPv4/IPv6 header DSCP field (differentiated services codepoint).

	  The DSCP field can have any value between 0x0 and 0x3f inclusive.

	  It will also add a "tos" match, which allows you to match packets
	  based on the Type Of Service fields of the IPv4 packet (which share
	  the same bits as DSCP).

	  To compile it as a module, choose M here.  If unsure, say N.

config NETFILTER_XT_MATCH_ECN
	tristate '"ecn" match support'
	depends on NETFILTER_ADVANCED
	---help---
	This option adds an "ECN" match, which allows you to match against
	the IPv4 and TCP header ECN fields.

	To compile it as a module, choose M here. If unsure, say N.

config NETFILTER_XT_MATCH_ESP
	tristate '"esp" match support'
	depends on NETFILTER_ADVANCED
	help
	  This match extension allows you to match a range of SPIs
	  inside ESP header of IPSec packets.

	  To compile it as a module, choose M here.  If unsure, say N.

config NETFILTER_XT_MATCH_HASHLIMIT
	tristate '"hashlimit" match support'
	depends on (IP6_NF_IPTABLES || IP6_NF_IPTABLES=n)
	depends on NETFILTER_ADVANCED
	help
	  This option adds a `hashlimit' match.

	  As opposed to `limit', this match dynamically creates a hash table
	  of limit buckets, based on your selection of source/destination
	  addresses and/or ports.

	  It enables you to express policies like `10kpps for any given
	  destination address' or `500pps from any given source address'
	  with a single rule.

config NETFILTER_XT_MATCH_HELPER
	tristate '"helper" match support'
	depends on NF_CONNTRACK
	depends on NETFILTER_ADVANCED
	help
	  Helper matching allows you to match packets in dynamic connections
	  tracked by a conntrack-helper, ie. ip_conntrack_ftp

	  To compile it as a module, choose M here.  If unsure, say Y.

config NETFILTER_XT_MATCH_HL
	tristate '"hl" hoplimit/TTL match support'
	depends on NETFILTER_ADVANCED
	---help---
	HL matching allows you to match packets based on the hoplimit
	in the IPv6 header, or the time-to-live field in the IPv4
	header of the packet.

config NETFILTER_XT_MATCH_IPCOMP
	tristate '"ipcomp" match support'
	depends on NETFILTER_ADVANCED
	help
	  This match extension allows you to match a range of CPIs(16 bits)
	  inside IPComp header of IPSec packets.

	  To compile it as a module, choose M here.  If unsure, say N.

config NETFILTER_XT_MATCH_IPRANGE
	tristate '"iprange" address range match support'
	depends on NETFILTER_ADVANCED
	---help---
	This option adds a "iprange" match, which allows you to match based on
	an IP address range. (Normal iptables only matches on single addresses
	with an optional mask.)

	If unsure, say M.

config NETFILTER_XT_MATCH_IPVS
	tristate '"ipvs" match support'
	depends on IP_VS
	depends on NETFILTER_ADVANCED
	depends on NF_CONNTRACK
	help
	  This option allows you to match against IPVS properties of a packet.

	  If unsure, say N.

config NETFILTER_XT_MATCH_L2TP
	tristate '"l2tp" match support'
	depends on NETFILTER_ADVANCED
	default L2TP
	---help---
	This option adds an "L2TP" match, which allows you to match against
	L2TP protocol header fields.

	To compile it as a module, choose M here. If unsure, say N.

config NETFILTER_XT_MATCH_LENGTH
	tristate '"length" match support'
	depends on NETFILTER_ADVANCED
	help
	  This option allows you to match the length of a packet against a
	  specific value or range of values.

	  To compile it as a module, choose M here.  If unsure, say N.

config NETFILTER_XT_MATCH_LIMIT
	tristate '"limit" match support'
	depends on NETFILTER_ADVANCED
	help
	  limit matching allows you to control the rate at which a rule can be
	  matched: mainly useful in combination with the LOG target ("LOG
	  target support", below) and to avoid some Denial of Service attacks.

	  To compile it as a module, choose M here.  If unsure, say N.

config NETFILTER_XT_MATCH_MAC
	tristate '"mac" address match support'
	depends on NETFILTER_ADVANCED
	help
	  MAC matching allows you to match packets based on the source
	  Ethernet address of the packet.

	  To compile it as a module, choose M here.  If unsure, say N.

config NETFILTER_XT_MATCH_MARK
	tristate '"mark" match support'
	depends on NETFILTER_ADVANCED
	select NETFILTER_XT_MARK
	---help---
	This is a backwards-compat option for the user's convenience
	(e.g. when running oldconfig). It selects
	CONFIG_NETFILTER_XT_MARK (combined mark/MARK module).

config NETFILTER_XT_MATCH_MULTIPORT
	tristate '"multiport" Multiple port match support'
	depends on NETFILTER_ADVANCED
	help
	  Multiport matching allows you to match TCP or UDP packets based on
	  a series of source or destination ports: normally a rule can only
	  match a single range of ports.

	  To compile it as a module, choose M here.  If unsure, say N.

config NETFILTER_XT_MATCH_NFACCT
	tristate '"nfacct" match support'
	depends on NETFILTER_ADVANCED
	select NETFILTER_NETLINK_ACCT
	help
	  This option allows you to use the extended accounting through
	  nfnetlink_acct.

	  To compile it as a module, choose M here.  If unsure, say N.

config NETFILTER_XT_MATCH_OSF
	tristate '"osf" Passive OS fingerprint match'
	depends on NETFILTER_ADVANCED && NETFILTER_NETLINK
	help
	  This option selects the Passive OS Fingerprinting match module
	  that allows to passively match the remote operating system by
	  analyzing incoming TCP SYN packets.

	  Rules and loading software can be downloaded from
	  http://www.ioremap.net/projects/osf

	  To compile it as a module, choose M here.  If unsure, say N.

config NETFILTER_XT_MATCH_OWNER
	tristate '"owner" match support'
	depends on NETFILTER_ADVANCED
	---help---
	Socket owner matching allows you to match locally-generated packets
	based on who created the socket: the user or group. It is also
	possible to check whether a socket actually exists.

config NETFILTER_XT_MATCH_POLICY
	tristate 'IPsec "policy" match support'
	depends on XFRM
	default m if NETFILTER_ADVANCED=n
	help
	  Policy matching allows you to match packets based on the
	  IPsec policy that was used during decapsulation/will
	  be used during encapsulation.

	  To compile it as a module, choose M here.  If unsure, say N.

config NETFILTER_XT_MATCH_PHYSDEV
	tristate '"physdev" match support'
	depends on BRIDGE && BRIDGE_NETFILTER
	depends on NETFILTER_ADVANCED
	help
	  Physdev packet matching matches against the physical bridge ports
	  the IP packet arrived on or will leave by.

	  To compile it as a module, choose M here.  If unsure, say N.

config NETFILTER_XT_MATCH_PKTTYPE
	tristate '"pkttype" packet type match support'
	depends on NETFILTER_ADVANCED
	help
	  Packet type matching allows you to match a packet by
	  its "class", eg. BROADCAST, MULTICAST, ...

	  Typical usage:
	  iptables -A INPUT -m pkttype --pkt-type broadcast -j LOG

	  To compile it as a module, choose M here.  If unsure, say N.

config NETFILTER_XT_MATCH_QUOTA
	tristate '"quota" match support'
	depends on NETFILTER_ADVANCED
	help
	  This option adds a `quota' match, which allows to match on a
	  byte counter.

	  If you want to compile it as a module, say M here and read
	  <file:Documentation/kbuild/modules.txt>.  If unsure, say `N'.

config NETFILTER_XT_MATCH_RATEEST
	tristate '"rateest" match support'
	depends on NETFILTER_ADVANCED
	select NETFILTER_XT_TARGET_RATEEST
	help
	  This option adds a `rateest' match, which allows to match on the
	  rate estimated by the RATEEST target.

	  To compile it as a module, choose M here.  If unsure, say N.

config NETFILTER_XT_MATCH_REALM
	tristate  '"realm" match support'
	depends on NETFILTER_ADVANCED
	select IP_ROUTE_CLASSID
	help
	  This option adds a `realm' match, which allows you to use the realm
	  key from the routing subsystem inside iptables.

	  This match pretty much resembles the CONFIG_NET_CLS_ROUTE4 option 
	  in tc world.

	  If you want to compile it as a module, say M here and read
	  <file:Documentation/kbuild/modules.txt>.  If unsure, say `N'.

config NETFILTER_XT_MATCH_RECENT
	tristate '"recent" match support'
	depends on NETFILTER_ADVANCED
	---help---
	This match is used for creating one or many lists of recently
	used addresses and then matching against that/those list(s).

	Short options are available by using 'iptables -m recent -h'
	Official Website: <http://snowman.net/projects/ipt_recent/>

config NETFILTER_XT_MATCH_SCTP
	tristate  '"sctp" protocol match support'
	depends on NETFILTER_ADVANCED
	default IP_SCTP
	help
	  With this option enabled, you will be able to use the 
	  `sctp' match in order to match on SCTP source/destination ports
	  and SCTP chunk types.

	  If you want to compile it as a module, say M here and read
	  <file:Documentation/kbuild/modules.txt>.  If unsure, say `N'.

config NETFILTER_XT_MATCH_SOCKET
	tristate '"socket" match support'
	depends on NETFILTER_XTABLES
	depends on NETFILTER_ADVANCED
	depends on !NF_CONNTRACK || NF_CONNTRACK
	depends on (IPV6 || IPV6=n)
	select NF_DEFRAG_IPV4
	select NF_DEFRAG_IPV6 if IP6_NF_IPTABLES
	help
	  This option adds a `socket' match, which can be used to match
	  packets for which a TCP or UDP socket lookup finds a valid socket.
	  It can be used in combination with the MARK target and policy
	  routing to implement full featured non-locally bound sockets.

	  To compile it as a module, choose M here.  If unsure, say N.

config NETFILTER_XT_MATCH_STATE
	tristate '"state" match support'
	depends on NF_CONNTRACK
	default m if NETFILTER_ADVANCED=n
	help
	  Connection state matching allows you to match packets based on their
	  relationship to a tracked connection (ie. previous packets).  This
	  is a powerful tool for packet classification.

	  To compile it as a module, choose M here.  If unsure, say N.

config NETFILTER_XT_MATCH_STATISTIC
	tristate '"statistic" match support'
	depends on NETFILTER_ADVANCED
	help
	  This option adds a `statistic' match, which allows you to match
	  on packets periodically or randomly with a given percentage.

	  To compile it as a module, choose M here.  If unsure, say N.

config NETFILTER_XT_MATCH_STRING
	tristate  '"string" match support'
	depends on NETFILTER_ADVANCED
	select TEXTSEARCH
	select TEXTSEARCH_KMP
	select TEXTSEARCH_BM
	select TEXTSEARCH_FSM
	help
	  This option adds a `string' match, which allows you to look for
	  pattern matchings in packets.

	  To compile it as a module, choose M here.  If unsure, say N.

config NETFILTER_XT_MATCH_TCPMSS
	tristate '"tcpmss" match support'
	depends on NETFILTER_ADVANCED
	help
	  This option adds a `tcpmss' match, which allows you to examine the
	  MSS value of TCP SYN packets, which control the maximum packet size
	  for that connection.

	  To compile it as a module, choose M here.  If unsure, say N.

config NETFILTER_XT_MATCH_TIME
	tristate '"time" match support'
	depends on NETFILTER_ADVANCED
	---help---
	  This option adds a "time" match, which allows you to match based on
	  the packet arrival time (at the machine which netfilter is running)
	  on) or departure time/date (for locally generated packets).

	  If you say Y here, try `iptables -m time --help` for
	  more information.

	  If you want to compile it as a module, say M here.
	  If unsure, say N.

config NETFILTER_XT_MATCH_U32
	tristate '"u32" match support'
	depends on NETFILTER_ADVANCED
	---help---
	  u32 allows you to extract quantities of up to 4 bytes from a packet,
	  AND them with specified masks, shift them by specified amounts and
	  test whether the results are in any of a set of specified ranges.
	  The specification of what to extract is general enough to skip over
	  headers with lengths stored in the packet, as in IP or TCP header
	  lengths.

	  Details and examples are in the kernel module source.

endif # NETFILTER_XTABLES

endmenu

source "net/netfilter/ipset/Kconfig"

source "net/netfilter/ipvs/Kconfig"<|MERGE_RESOLUTION|>--- conflicted
+++ resolved
@@ -747,13 +747,9 @@
 
 config NETFILTER_XT_TARGET_LOG
 	tristate "LOG target support"
-<<<<<<< HEAD
-	depends on NF_LOG_IPV4 && NF_LOG_IPV6
-=======
 	select NF_LOG_COMMON
 	select NF_LOG_IPV4
 	select NF_LOG_IPV6 if IPV6
->>>>>>> 9e82bf01
 	default m if NETFILTER_ADVANCED=n
 	help
 	  This option adds a `LOG' target, which allows you to create rules in
